import json
import random
import string
import sys
import time
import logging
import errno
import dateutil.parser

from itertools import combinations
from itertools import zip_longest
from io import StringIO

import boto
import boto.s3.connection
from boto.s3.website import WebsiteConfiguration
from boto.s3.cors import CORSConfiguration

from nose.tools import eq_ as eq
from nose.tools import assert_not_equal, assert_equal, assert_true, assert_false
from nose.plugins.attrib import attr
from nose.plugins.skip import SkipTest

from .multisite import Zone, ZoneGroup, Credentials

from .conn import get_gateway_connection
from .tools import assert_raises

class Config:
    """ test configuration """
    def __init__(self, **kwargs):
        # by default, wait up to 5 minutes before giving up on a sync checkpoint
        self.checkpoint_retries = kwargs.get('checkpoint_retries', 60)
        self.checkpoint_delay = kwargs.get('checkpoint_delay', 5)
        # allow some time for realm reconfiguration after changing master zone
        self.reconfigure_delay = kwargs.get('reconfigure_delay', 5)
        self.tenant = kwargs.get('tenant', '')

# rgw multisite tests, written against the interfaces provided in rgw_multi.
# these tests must be initialized and run by another module that provides
# implementations of these interfaces by calling init_multi()
realm = None
user = None
config = None
def init_multi(_realm, _user, _config=None):
    global realm
    realm = _realm
    global user
    user = _user
    global config
    config = _config or Config()
    realm_meta_checkpoint(realm)

def get_user():
    return user.id if user is not None else ''

def get_tenant():
    return config.tenant if config is not None and config.tenant is not None else ''

def get_realm():
    return realm

log = logging.getLogger('rgw_multi.tests')

num_buckets = 0
run_prefix=''.join(random.choice(string.ascii_lowercase) for _ in range(6))

num_roles = 0
num_topic = 0

def get_zone_connection(zone, credentials):
    """ connect to the zone's first gateway """
    if isinstance(credentials, list):
        credentials = credentials[0]
    return get_gateway_connection(zone.gateways[0], credentials)

def mdlog_list(zone, period = None):
    cmd = ['mdlog', 'list']
    if period:
        cmd += ['--period', period]
    (mdlog_json, _) = zone.cluster.admin(cmd, read_only=True)
    return json.loads(mdlog_json)

def mdlog_autotrim(zone):
    zone.cluster.admin(['mdlog', 'autotrim'])

def datalog_list(zone, args = None):
    cmd = ['datalog', 'list'] + (args or [])
    (datalog_json, _) = zone.cluster.admin(cmd, read_only=True)
    return json.loads(datalog_json)

def datalog_status(zone):
    cmd = ['datalog', 'status']
    (datalog_json, _) = zone.cluster.admin(cmd, read_only=True)
    return json.loads(datalog_json)

def datalog_autotrim(zone):
    zone.cluster.admin(['datalog', 'autotrim'])

def bilog_list(zone, bucket, args = None):
    cmd = ['bilog', 'list', '--bucket', bucket] + (args or [])
    cmd += ['--tenant', config.tenant, '--uid', user.name] if config.tenant else []
    bilog, _ = zone.cluster.admin(cmd, read_only=True)
    return json.loads(bilog)

def bilog_autotrim(zone, args = None):
    zone.cluster.admin(['bilog', 'autotrim'] + (args or []))

def bucket_layout(zone, bucket, args = None):
    (bl_output,_) = zone.cluster.admin(['bucket', 'layout', '--bucket', bucket] + (args or []))
    return json.loads(bl_output)

def parse_meta_sync_status(meta_sync_status_json):
    log.debug('current meta sync status=%s', meta_sync_status_json)
    sync_status = json.loads(meta_sync_status_json)

    sync_info = sync_status['sync_status']['info']
    global_sync_status = sync_info['status']
    num_shards = sync_info['num_shards']
    period = sync_info['period']
    realm_epoch = sync_info['realm_epoch']

    sync_markers=sync_status['sync_status']['markers']
    log.debug('sync_markers=%s', sync_markers)
    assert(num_shards == len(sync_markers))

    markers={}
    for i in range(num_shards):
        # get marker, only if it's an incremental marker for the same realm epoch
        if realm_epoch > sync_markers[i]['val']['realm_epoch'] or sync_markers[i]['val']['state'] == 0:
            markers[i] = ''
        else:
            markers[i] = sync_markers[i]['val']['marker']

    return global_sync_status, period, realm_epoch, num_shards, markers

def meta_sync_status(zone):
    for _ in range(config.checkpoint_retries):
        cmd = ['metadata', 'sync', 'status'] + zone.zone_args()
        meta_sync_status_json, retcode = zone.cluster.admin(cmd, check_retcode=False, read_only=True)
        if retcode == 0:
            return parse_meta_sync_status(meta_sync_status_json)
        assert(retcode == 2) # ENOENT
        time.sleep(config.checkpoint_delay)

    assert False, 'failed to read metadata sync status for zone=%s' % zone.name

def meta_master_log_status(master_zone):
    cmd = ['mdlog', 'status'] + master_zone.zone_args()
    mdlog_status_json, retcode = master_zone.cluster.admin(cmd, read_only=True)
    mdlog_status = json.loads(mdlog_status_json)

    markers = {i: s['marker'] for i, s in enumerate(mdlog_status)}
    log.debug('master meta markers=%s', markers)
    return markers

def compare_meta_status(zone, log_status, sync_status):
    if len(log_status) != len(sync_status):
        log.error('len(log_status)=%d, len(sync_status)=%d', len(log_status), len(sync_status))
        return False

    msg = ''
    for i, l, s in zip(log_status, log_status.values(), sync_status.values()):
        if l > s:
            if len(msg):
                msg += ', '
            msg += 'shard=' + str(i) + ' master=' + l + ' target=' + s

    if len(msg) > 0:
        log.warning('zone %s behind master: %s', zone.name, msg)
        return False

    return True

def zone_meta_checkpoint(zone, meta_master_zone = None, master_status = None):
    if not meta_master_zone:
        meta_master_zone = zone.realm().meta_master_zone()
    if not master_status:
        master_status = meta_master_log_status(meta_master_zone)

    current_realm_epoch = realm.current_period.data['realm_epoch']

    log.info('starting meta checkpoint for zone=%s', zone.name)

    for _ in range(config.checkpoint_retries):
        global_status, period, realm_epoch, num_shards, sync_status = meta_sync_status(zone)
        if global_status != 'sync':
            log.warning('zone %s has not started sync yet, state=%s', zone.name, global_status)
        elif realm_epoch < current_realm_epoch:
            log.warning('zone %s is syncing realm epoch=%d, behind current realm epoch=%d',
                        zone.name, realm_epoch, current_realm_epoch)
        else:
            log.debug('log_status=%s', master_status)
            log.debug('sync_status=%s', sync_status)
            if compare_meta_status(zone, master_status, sync_status):
                log.info('finish meta checkpoint for zone=%s', zone.name)
                return

        time.sleep(config.checkpoint_delay)
    assert False, 'failed meta checkpoint for zone=%s' % zone.name

def zonegroup_meta_checkpoint(zonegroup, meta_master_zone = None, master_status = None):
    if not meta_master_zone:
        meta_master_zone = zonegroup.realm().meta_master_zone()
    if not master_status:
        master_status = meta_master_log_status(meta_master_zone)

    for zone in zonegroup.zones:
        if zone == meta_master_zone:
            continue
        zone_meta_checkpoint(zone, meta_master_zone, master_status)

def realm_meta_checkpoint(realm):
    log.info('meta checkpoint')

    meta_master_zone = realm.meta_master_zone()
    master_status = meta_master_log_status(meta_master_zone)

    for zonegroup in realm.current_period.zonegroups:
        zonegroup_meta_checkpoint(zonegroup, meta_master_zone, master_status)

def parse_data_sync_status(data_sync_status_json):
    log.debug('current data sync status=%s', data_sync_status_json)
    sync_status = json.loads(data_sync_status_json)

    global_sync_status=sync_status['sync_status']['info']['status']
    num_shards=sync_status['sync_status']['info']['num_shards']

    sync_markers=sync_status['sync_status']['markers']
    log.debug('sync_markers=%s', sync_markers)
    assert(num_shards == len(sync_markers))

    markers={}
    for i in range(num_shards):
        markers[i] = sync_markers[i]['val']['marker']

    return (num_shards, markers)

def data_sync_status(target_zone, source_zone):
    if target_zone == source_zone:
        return None

    for _ in range(config.checkpoint_retries):
        cmd = ['data', 'sync', 'status'] + target_zone.zone_args()
        cmd += ['--source-zone', source_zone.name]
        data_sync_status_json, retcode = target_zone.cluster.admin(cmd, check_retcode=False, read_only=True)
        if retcode == 0:
            return parse_data_sync_status(data_sync_status_json)

        assert(retcode == 2) # ENOENT
        time.sleep(config.checkpoint_delay)

    assert False, 'failed to read data sync status for target_zone=%s source_zone=%s' % \
                  (target_zone.name, source_zone.name)

def bucket_sync_status(target_zone, source_zone, bucket_name):
    if target_zone == source_zone:
        return None

    cmd = ['bucket', 'sync', 'markers'] + target_zone.zone_args()
    cmd += ['--source-zone', source_zone.name]
    cmd += ['--bucket', bucket_name]
    cmd += ['--tenant', config.tenant, '--uid', user.name] if config.tenant else []
    while True:
        bucket_sync_status_json, retcode = target_zone.cluster.admin(cmd, check_retcode=False, read_only=True)
        if retcode == 0:
            break

        assert(retcode == 2) # ENOENT

    sync_status = json.loads(bucket_sync_status_json)

    markers={}
    for entry in sync_status:
        val = entry['val']
        pos = val['inc_marker']['position'].split('#')[-1] # get rid of shard id; e.g., 6#00000000002.132.3 -> 00000000002.132.3
        markers[entry['key']] = pos

    return markers

def data_source_log_status(source_zone):
    source_cluster = source_zone.cluster
    cmd = ['datalog', 'status'] + source_zone.zone_args()
    datalog_status_json, retcode = source_cluster.admin(cmd, read_only=True)
    datalog_status = json.loads(datalog_status_json)

    markers = {i: s['marker'] for i, s in enumerate(datalog_status)}
    log.debug('data markers for zone=%s markers=%s', source_zone.name, markers)
    return markers

def bucket_source_log_status(source_zone, bucket_name):
    cmd = ['bilog', 'status'] + source_zone.zone_args()
    cmd += ['--bucket', bucket_name]
    cmd += ['--tenant', config.tenant, '--uid', user.name] if config.tenant else []
    source_cluster = source_zone.cluster
    bilog_status_json, retcode = source_cluster.admin(cmd, read_only=True)
    bilog_status = json.loads(bilog_status_json)

    m={}
    markers={}
    try:
        m = bilog_status['markers']
    except:
        pass

    for s in m:
        key = s['key']
        val = s['val']
        markers[key] = val

    log.debug('bilog markers for zone=%s bucket=%s markers=%s', source_zone.name, bucket_name, markers)
    return markers

def compare_data_status(target_zone, source_zone, log_status, sync_status):
    if len(log_status) != len(sync_status):
        log.error('len(log_status)=%d len(sync_status)=%d', len(log_status), len(sync_status))
        return False

    msg =  ''
    for i, l, s in zip(log_status, log_status.values(), sync_status.values()):
        if l > s:
            if len(msg):
                msg += ', '
            msg += 'shard=' + str(i) + ' master=' + l + ' target=' + s

    if len(msg) > 0:
        log.warning('data of zone %s behind zone %s: %s', target_zone.name, source_zone.name, msg)
        return False

    return True

def compare_bucket_status(target_zone, source_zone, bucket_name, log_status, sync_status):
    if len(log_status) != len(sync_status):
        log.error('len(log_status)=%d len(sync_status)=%d', len(log_status), len(sync_status))
        return False

    msg =  ''
    for i, l, s in zip(log_status, log_status.values(), sync_status.values()):
        if l > s:
            if len(msg):
                msg += ', '
            msg += 'shard=' + str(i) + ' master=' + l + ' target=' + s

    if len(msg) > 0:
        log.warning('bucket %s zone %s behind zone %s: %s', bucket_name, target_zone.name, source_zone.name, msg)
        return False

    return True

def zone_data_checkpoint(target_zone, source_zone):
    if not target_zone.syncs_from(source_zone.name):
        return

    log_status = data_source_log_status(source_zone)
    log.info('starting data checkpoint for target_zone=%s source_zone=%s', target_zone.name, source_zone.name)

    for _ in range(config.checkpoint_retries):
        num_shards, sync_status = data_sync_status(target_zone, source_zone)

        log.debug('log_status=%s', log_status)
        log.debug('sync_status=%s', sync_status)

        if compare_data_status(target_zone, source_zone, log_status, sync_status):
            log.info('finished data checkpoint for target_zone=%s source_zone=%s',
                     target_zone.name, source_zone.name)
            return
        time.sleep(config.checkpoint_delay)

    assert False, 'failed data checkpoint for target_zone=%s source_zone=%s' % \
                  (target_zone.name, source_zone.name)

def zonegroup_data_checkpoint(zonegroup_conns):
    for source_conn in zonegroup_conns.rw_zones:
        for target_conn in zonegroup_conns.zones:
            if source_conn.zone == target_conn.zone:
                continue
            log.debug('data checkpoint: source=%s target=%s', source_conn.zone.name, target_conn.zone.name)
            zone_data_checkpoint(target_conn.zone, source_conn.zone)

def zone_bucket_checkpoint(target_zone, source_zone, bucket_name):
    if not target_zone.syncs_from(source_zone.name):
        return

    cmd = ['bucket', 'sync', 'checkpoint']
    cmd += ['--bucket', bucket_name, '--source-zone', source_zone.name]
    retry_delay_ms = config.checkpoint_delay * 1000
    timeout_sec = config.checkpoint_retries * config.checkpoint_delay
    cmd += ['--retry-delay-ms', str(retry_delay_ms), '--timeout-sec', str(timeout_sec)]
    cmd += target_zone.zone_args()
    target_zone.cluster.admin(cmd, debug_rgw=1)

def zonegroup_bucket_checkpoint(zonegroup_conns, bucket_name):
    for source_conn in zonegroup_conns.rw_zones:
        for target_conn in zonegroup_conns.zones:
            if source_conn.zone == target_conn.zone:
                continue
            log.debug('bucket checkpoint: source=%s target=%s bucket=%s', source_conn.zone.name, target_conn.zone.name, bucket_name)
            zone_bucket_checkpoint(target_conn.zone, source_conn.zone, bucket_name)
    for source_conn, target_conn in combinations(zonegroup_conns.zones, 2):
        if target_conn.zone.has_buckets():
            target_conn.check_bucket_eq(source_conn, bucket_name)

def set_master_zone(zone):
    zone.modify(zone.cluster, ['--master'])
    zonegroup = zone.zonegroup
    zonegroup.period.update(zone, commit=True)
    zonegroup.master_zone = zone
    log.info('Set master zone=%s, waiting %ds for reconfiguration..', zone.name, config.reconfigure_delay)
    time.sleep(config.reconfigure_delay)

def set_sync_from_all(zone, flag):
    s = 'true' if flag else 'false'
    zone.modify(zone.cluster, ['--sync-from-all={}'.format(s)])
    zonegroup = zone.zonegroup
    zonegroup.period.update(zone, commit=True)
    log.info('Set sync_from_all flag on zone %s to %s', zone.name, s)
    time.sleep(config.reconfigure_delay)

def set_redirect_zone(zone, redirect_zone):
    id_str = redirect_zone.id if redirect_zone else ''
    zone.modify(zone.cluster, ['--redirect-zone={}'.format(id_str)])
    zonegroup = zone.zonegroup
    zonegroup.period.update(zone, commit=True)
    log.info('Set redirect_zone zone %s to "%s"', zone.name, id_str)
    time.sleep(config.reconfigure_delay)

def enable_bucket_sync(zone, bucket_name):
    cmd = ['bucket', 'sync', 'enable', '--bucket', bucket_name] + zone.zone_args()
    zone.cluster.admin(cmd)

def disable_bucket_sync(zone, bucket_name):
    cmd = ['bucket', 'sync', 'disable', '--bucket', bucket_name] + zone.zone_args()
    zone.cluster.admin(cmd)

def check_buckets_sync_status_obj_not_exist(zone, buckets):
    for _ in range(config.checkpoint_retries):
        cmd = ['log', 'list'] + zone.zone_arg()
        log_list, ret = zone.cluster.admin(cmd, check_retcode=False, read_only=True)
        for bucket in buckets:
            if log_list.find(':'+bucket+":") >= 0:
                break
        else:
            return
        time.sleep(config.checkpoint_delay)
    assert False

def gen_bucket_name():
    global num_buckets

    num_buckets += 1
    return run_prefix + '-' + str(num_buckets)

def gen_role_name():
    global num_roles

    num_roles += 1
    return "roles" + '-' + run_prefix + '-' + str(num_roles)


def gen_topic_name():
    global num_topic

    num_topic += 1
    return "topic" + '-' + run_prefix + '-' + str(num_topic)

class ZonegroupConns:
    def __init__(self, zonegroup):
        self.zonegroup = zonegroup
        self.zones = []
        self.ro_zones = []
        self.rw_zones = []
        self.master_zone = None

        for z in zonegroup.zones:
            zone_conn = z.get_conn(user.credentials)
            self.zones.append(zone_conn)
            if z.is_read_only():
                self.ro_zones.append(zone_conn)
            else:
                self.rw_zones.append(zone_conn)

            if z == zonegroup.master_zone:
                self.master_zone = zone_conn

def check_all_buckets_exist(zone_conn, buckets):
    if not zone_conn.zone.has_buckets():
        return True

    for b in buckets:
        try:
            zone_conn.get_bucket(b)
        except:
            log.critical('zone %s does not contain bucket %s', zone_conn.zone.name, b)
            return False

    return True

def check_all_buckets_dont_exist(zone_conn, buckets):
    if not zone_conn.zone.has_buckets():
        return True

    for b in buckets:
        try:
            zone_conn.get_bucket(b)
        except:
            continue

        log.critical('zone %s contains bucket %s', zone.zone, b)
        return False

    return True


def get_topics(zone):
    """
    Get list of topics in cluster.
    """
    cmd = ['topic', 'list'] + zone.zone_args()
    topics_json, _ = zone.cluster.admin(cmd, read_only=True)
    topics = json.loads(topics_json)
    return topics['topics']


def create_topic_per_zone(zonegroup_conns, topics_per_zone=1):
    topics = []
    zone_topic = []
    for zone in zonegroup_conns.rw_zones:
        for _ in range(topics_per_zone):
            topic_name = gen_topic_name()
            log.info('create topic zone=%s name=%s', zone.name, topic_name)
            attributes = {
                "push-endpoint": "http://kaboom:9999",
                "persistent": "true",
            }
            topic_arn = zone.create_topic(topic_name, attributes)
            topics.append(topic_arn)
            zone_topic.append((zone, topic_arn))

    return topics, zone_topic

def create_role_per_zone(zonegroup_conns, roles_per_zone = 1):
    roles = []
    zone_role = []
    for zone in zonegroup_conns.rw_zones:
        for i in range(roles_per_zone):
            role_name = gen_role_name()
            log.info('create role zone=%s name=%s', zone.name, role_name)
            policy_document = json.dumps({'Version': '2012-10-17', 'Statement': [{'Effect': 'Allow', 'Principal': {'AWS': 'arn:aws:iam:::user/testuser'}, 'Action': ['sts:AssumeRole']}]})
            zone.iam_conn.create_role(RoleName=role_name, AssumeRolePolicyDocument=policy_document)
            roles.append(role_name)
            zone_role.append((zone, role_name))

    return roles, zone_role

def create_bucket_per_zone(zonegroup_conns, buckets_per_zone = 1):
    buckets = []
    zone_bucket = []
    for zone in zonegroup_conns.rw_zones:
        for i in range(buckets_per_zone):
            bucket_name = gen_bucket_name()
            log.info('create bucket zone=%s name=%s', zone.name, bucket_name)
            bucket = zone.create_bucket(bucket_name)
            buckets.append(bucket_name)
            zone_bucket.append((zone, bucket))

    return buckets, zone_bucket

def create_bucket_per_zone_in_realm():
    buckets = []
    zone_bucket = []
    for zonegroup in realm.current_period.zonegroups:
        zg_conn = ZonegroupConns(zonegroup)
        b, z = create_bucket_per_zone(zg_conn)
        buckets.extend(b)
        zone_bucket.extend(z)
    return buckets, zone_bucket

def test_bucket_create():
    zonegroup = realm.master_zonegroup()
    zonegroup_conns = ZonegroupConns(zonegroup)
    buckets, _ = create_bucket_per_zone(zonegroup_conns)
    zonegroup_meta_checkpoint(zonegroup)

    for zone in zonegroup_conns.zones:
        assert check_all_buckets_exist(zone, buckets)

def test_bucket_recreate():
    zonegroup = realm.master_zonegroup()
    zonegroup_conns = ZonegroupConns(zonegroup)
    buckets, _ = create_bucket_per_zone(zonegroup_conns)
    zonegroup_meta_checkpoint(zonegroup)


    for zone in zonegroup_conns.zones:
        assert check_all_buckets_exist(zone, buckets)

    # recreate buckets on all zones, make sure they weren't removed
    for zone in zonegroup_conns.rw_zones:
        for bucket_name in buckets:
            bucket = zone.create_bucket(bucket_name)

    for zone in zonegroup_conns.zones:
        assert check_all_buckets_exist(zone, buckets)

    zonegroup_meta_checkpoint(zonegroup)

    for zone in zonegroup_conns.zones:
        assert check_all_buckets_exist(zone, buckets)

def test_bucket_remove():
    zonegroup = realm.master_zonegroup()
    zonegroup_conns = ZonegroupConns(zonegroup)
    buckets, zone_bucket = create_bucket_per_zone(zonegroup_conns)
    zonegroup_meta_checkpoint(zonegroup)

    for zone in zonegroup_conns.zones:
        assert check_all_buckets_exist(zone, buckets)

    for zone, bucket_name in zone_bucket:
        zone.conn.delete_bucket(bucket_name)

    zonegroup_meta_checkpoint(zonegroup)

    for zone in zonegroup_conns.zones:
        assert check_all_buckets_dont_exist(zone, buckets)

def get_bucket(zone, bucket_name):
    return zone.conn.get_bucket(bucket_name)

def get_key(zone, bucket_name, obj_name):
    b = get_bucket(zone, bucket_name)
    return b.get_key(obj_name)

def new_key(zone, bucket_name, obj_name):
    b = get_bucket(zone, bucket_name)
    return b.new_key(obj_name)

def check_bucket_eq(zone_conn1, zone_conn2, bucket):
    if zone_conn2.zone.has_buckets():
        zone_conn2.check_bucket_eq(zone_conn1, bucket.name)

def check_role_eq(zone_conn1, zone_conn2, role_name):
    iam1 = zone_conn1.iam_conn
    iam2 = zone_conn2.iam_conn

    r1 = iam1.get_role(RoleName=role_name)
    r2 = iam2.get_role(RoleName=role_name)
    eq(r1['Role'], r2['Role'])

    # compare inline policies
    policies1 = iam1.get_paginator('list_role_policies').paginate(RoleName=role_name)
    policies2 = iam2.get_paginator('list_role_policies').paginate(RoleName=role_name)
    for p1, p2 in zip(policies1, policies2):
        eq(p1['PolicyNames'], p2['PolicyNames'])

    # compare managed policies
    policies1 = iam1.get_paginator('list_attached_role_policies').paginate(RoleName=role_name)
    policies2 = iam2.get_paginator('list_attached_role_policies').paginate(RoleName=role_name)
    for p1, p2 in zip(policies1, policies2):
        eq(p1['AttachedPolicies'], p2['AttachedPolicies'])

def check_roles_eq(zone_conn1, zone_conn2):
    iam1 = zone_conn1.iam_conn
    iam2 = zone_conn2.iam_conn

    roles1 = iam1.get_paginator('list_roles').paginate()
    roles2 = iam2.get_paginator('list_roles').paginate()
    for r1, r2 in zip(roles1, roles2):
        eq(r1['Roles'], r2['Roles'])

        for role in r1['Roles']:
            check_role_eq(zone_conn1, zone_conn2, role['RoleName'])

def check_user_eq(zone_conn1, zone_conn2, user_name):
    iam1 = zone_conn1.iam_conn
    iam2 = zone_conn2.iam_conn

    r1 = iam1.get_user(UserName=user_name)
    r2 = iam2.get_user(UserName=user_name)
    eq(r1['User'], r2['User'])

    # compare access keys
    keys1 = iam1.get_paginator('list_access_keys').paginate(UserName=user_name)
    keys2 = iam2.get_paginator('list_access_keys').paginate(UserName=user_name)
    for k1, k2 in zip(keys1, keys2):
        eq(k1['AccessKeyMetadata'], k2['AccessKeyMetadata'])

    # compare group memberships
    groups1 = iam1.get_paginator('list_groups_for_user').paginate(UserName=user_name)
    groups2 = iam2.get_paginator('list_groups_for_user').paginate(UserName=user_name)
    for g1, g2 in zip(groups1, groups2):
        eq(g1['Groups'], g2['Groups'])

    # compare inline policies
    policies1 = iam1.get_paginator('list_user_policies').paginate(UserName=user_name)
    policies2 = iam2.get_paginator('list_user_policies').paginate(UserName=user_name)
    for p1, p2 in zip(policies1, policies2):
        eq(p1['PolicyNames'], p2['PolicyNames'])

    # compare managed policies
    policies1 = iam1.get_paginator('list_attached_user_policies').paginate(UserName=user_name)
    policies2 = iam2.get_paginator('list_attached_user_policies').paginate(UserName=user_name)
    for p1, p2 in zip(policies1, policies2):
        eq(p1['AttachedPolicies'], p2['AttachedPolicies'])

def check_users_eq(zone_conn1, zone_conn2):
    iam1 = zone_conn1.iam_conn
    iam2 = zone_conn2.iam_conn

    users1 = iam1.get_paginator('list_users').paginate()
    users2 = iam2.get_paginator('list_users').paginate()
    for u1, u2 in zip(users1, users2):
        eq(u1['Users'], u2['Users'])

        for user in u1['Users']:
            check_user_eq(zone_conn1, zone_conn2, user['UserName'])

def check_group_eq(zone_conn1, zone_conn2, group_name):
    iam1 = zone_conn1.iam_conn
    iam2 = zone_conn2.iam_conn

    r1 = iam1.get_group(GroupName=group_name)
    r2 = iam2.get_group(GroupName=group_name)
    eq(r1['Group'], r2['Group'])

    # compare inline policies
    policies1 = iam1.get_paginator('list_group_policies').paginate(GroupName=group_name)
    policies2 = iam2.get_paginator('list_group_policies').paginate(GroupName=group_name)
    for p1, p2 in zip(policies1, policies2):
        eq(p1['PolicyNames'], p2['PolicyNames'])

    # compare managed policies
    policies1 = iam1.get_paginator('list_attached_group_policies').paginate(GroupName=group_name)
    policies2 = iam2.get_paginator('list_attached_group_policies').paginate(GroupName=group_name)
    for p1, p2 in zip(policies1, policies2):
        eq(p1['AttachedPolicies'], p2['AttachedPolicies'])

def check_groups_eq(zone_conn1, zone_conn2):
    iam1 = zone_conn1.iam_conn
    iam2 = zone_conn2.iam_conn

    groups1 = iam1.get_paginator('list_groups').paginate()
    groups2 = iam2.get_paginator('list_groups').paginate()
    for g1, g2 in zip(groups1, groups2):
        eq(g1['Groups'], g2['Groups'])

        for group in g1['Groups']:
            check_group_eq(zone_conn1, zone_conn2, group['GroupName'])

def check_oidc_provider_eq(zone_conn1, zone_conn2, arn):
    iam1 = zone_conn1.iam_conn
    iam2 = zone_conn2.iam_conn

    p1 = iam1.get_open_id_connect_provider(OpenIDConnectProviderArn=arn)
    p2 = iam2.get_open_id_connect_provider(OpenIDConnectProviderArn=arn)
    eq(p1, p2)

def check_oidc_providers_eq(zone_conn1, zone_conn2):
    iam1 = zone_conn1.iam_conn
    iam2 = zone_conn2.iam_conn

    providers1 = iam1.list_open_id_connect_providers()['OpenIDConnectProviderList']
    providers2 = iam2.list_open_id_connect_providers()['OpenIDConnectProviderList']
    for p1, p2 in zip(providers1, providers2):
        eq(p1, p2)
        check_oidc_provider_eq(zone_conn1, zone_conn2, p1['Arn'])

def test_object_sync():
    zonegroup = realm.master_zonegroup()
    zonegroup_conns = ZonegroupConns(zonegroup)
    buckets, zone_bucket = create_bucket_per_zone(zonegroup_conns)

    objnames = [ 'myobj', '_myobj', ':', '&', '.', '..', '...',  '.o', '.o.']

    content = 'asdasd'

    # don't wait for meta sync just yet
    for zone, bucket_name in zone_bucket:
        for objname in objnames:
            k = new_key(zone, bucket_name, objname)
            k.set_contents_from_string(content)

    zonegroup_meta_checkpoint(zonegroup)

    for source_conn, bucket in zone_bucket:
        for target_conn in zonegroup_conns.zones:
            if source_conn.zone == target_conn.zone:
                continue

            zone_bucket_checkpoint(target_conn.zone, source_conn.zone, bucket.name)
            check_bucket_eq(source_conn, target_conn, bucket)

def test_object_delete():
    zonegroup = realm.master_zonegroup()
    zonegroup_conns = ZonegroupConns(zonegroup)
    buckets, zone_bucket = create_bucket_per_zone(zonegroup_conns)

    objname = 'myobj'
    content = 'asdasd'

    # don't wait for meta sync just yet
    for zone, bucket in zone_bucket:
        k = new_key(zone, bucket, objname)
        k.set_contents_from_string(content)

    zonegroup_meta_checkpoint(zonegroup)

    # check object exists
    for source_conn, bucket in zone_bucket:
        for target_conn in zonegroup_conns.zones:
            if source_conn.zone == target_conn.zone:
                continue

            zone_bucket_checkpoint(target_conn.zone, source_conn.zone, bucket.name)
            check_bucket_eq(source_conn, target_conn, bucket)

    # check object removal
    for source_conn, bucket in zone_bucket:
        k = get_key(source_conn, bucket, objname)
        k.delete()
        for target_conn in zonegroup_conns.zones:
            if source_conn.zone == target_conn.zone:
                continue

            zone_bucket_checkpoint(target_conn.zone, source_conn.zone, bucket.name)
            check_bucket_eq(source_conn, target_conn, bucket)

def test_multi_object_delete():
    zonegroup = realm.master_zonegroup()
    zonegroup_conns = ZonegroupConns(zonegroup)
    buckets, zone_bucket = create_bucket_per_zone(zonegroup_conns)

    objnames = [f'obj{i}' for i in range(1,50)]
    content = 'asdasd'

    # don't wait for meta sync just yet
    for zone, bucket in zone_bucket:
        create_objects(zone, bucket, objnames, content)

    zonegroup_meta_checkpoint(zonegroup)

    # check objects exist
    for source_conn, bucket in zone_bucket:
        for target_conn in zonegroup_conns.zones:
            if source_conn.zone == target_conn.zone:
                continue

            zone_bucket_checkpoint(target_conn.zone, source_conn.zone, bucket.name)
            check_bucket_eq(source_conn, target_conn, bucket)

    # check object removal
    for source_conn, bucket in zone_bucket:
        bucket.delete_keys(objnames)
        for target_conn in zonegroup_conns.zones:
            if source_conn.zone == target_conn.zone:
                continue

            zone_bucket_checkpoint(target_conn.zone, source_conn.zone, bucket.name)
            check_bucket_eq(source_conn, target_conn, bucket)

def get_latest_object_version(key):
    for k in key.bucket.list_versions(key.name):
        if k.is_latest:
            return k
    return None

def test_versioned_object_incremental_sync():
    zonegroup = realm.master_zonegroup()
    zonegroup_conns = ZonegroupConns(zonegroup)
    buckets, zone_bucket = create_bucket_per_zone(zonegroup_conns)

    # enable versioning
    for _, bucket in zone_bucket:
        bucket.configure_versioning(True)

    zonegroup_meta_checkpoint(zonegroup)

    # upload a dummy object to each bucket and wait for sync. this forces each
    # bucket to finish a full sync and switch to incremental
    for source_conn, bucket in zone_bucket:
        new_key(source_conn, bucket, 'dummy').set_contents_from_string('')
        for target_conn in zonegroup_conns.zones:
            if source_conn.zone == target_conn.zone:
                continue
            zone_bucket_checkpoint(target_conn.zone, source_conn.zone, bucket.name)

    for _, bucket in zone_bucket:
        # create and delete multiple versions of an object from each zone
        for zone_conn in zonegroup_conns.rw_zones:
            obj = 'obj-' + zone_conn.name
            k = new_key(zone_conn, bucket, obj)

            k.set_contents_from_string('version1')
            log.debug('version1 id=%s', k.version_id)
            # don't delete version1 - this tests that the initial version
            # doesn't get squashed into later versions

            # create and delete the following object versions to test that
            # the operations don't race with each other during sync
            k.set_contents_from_string('version2')
            log.debug('version2 id=%s', k.version_id)
            k.bucket.delete_key(obj, version_id=k.version_id)

            k.set_contents_from_string('version3')
            log.debug('version3 id=%s', k.version_id)
            k.bucket.delete_key(obj, version_id=k.version_id)

    for _, bucket in zone_bucket:
        zonegroup_bucket_checkpoint(zonegroup_conns, bucket.name)

    for _, bucket in zone_bucket:
        # overwrite the acls to test that metadata-only entries are applied
        for zone_conn in zonegroup_conns.rw_zones:
            obj = 'obj-' + zone_conn.name
            k = new_key(zone_conn, bucket.name, obj)
            v = get_latest_object_version(k)
            v.make_public()

    for _, bucket in zone_bucket:
        zonegroup_bucket_checkpoint(zonegroup_conns, bucket.name)

def test_concurrent_versioned_object_incremental_sync():
    zonegroup = realm.master_zonegroup()
    zonegroup_conns = ZonegroupConns(zonegroup)
    zone = zonegroup_conns.rw_zones[0]

    # create a versioned bucket
    bucket = zone.create_bucket(gen_bucket_name())
    log.debug('created bucket=%s', bucket.name)
    bucket.configure_versioning(True)

    zonegroup_meta_checkpoint(zonegroup)

    # upload a dummy object and wait for sync. this forces each zone to finish
    # a full sync and switch to incremental
    new_key(zone, bucket, 'dummy').set_contents_from_string('')
    zonegroup_bucket_checkpoint(zonegroup_conns, bucket.name)

    # create several concurrent versions on each zone and let them race to sync
    obj = 'obj'
    for i in range(10):
        for zone_conn in zonegroup_conns.rw_zones:
            k = new_key(zone_conn, bucket, obj)
            k.set_contents_from_string('version1')
            log.debug('zone=%s version=%s', zone_conn.zone.name, k.version_id)

    zonegroup_bucket_checkpoint(zonegroup_conns, bucket.name)
    zonegroup_data_checkpoint(zonegroup_conns)

def test_version_suspended_incremental_sync():
    zonegroup = realm.master_zonegroup()
    zonegroup_conns = ZonegroupConns(zonegroup)

    zone = zonegroup_conns.rw_zones[0]

    # create a non-versioned bucket
    bucket = zone.create_bucket(gen_bucket_name())
    log.debug('created bucket=%s', bucket.name)
    zonegroup_meta_checkpoint(zonegroup)

    # upload an initial object
    key1 = new_key(zone, bucket, 'obj')
    key1.set_contents_from_string('')
    log.debug('created initial version id=%s', key1.version_id)
    zonegroup_bucket_checkpoint(zonegroup_conns, bucket.name)

    # enable versioning
    bucket.configure_versioning(True)
    zonegroup_meta_checkpoint(zonegroup)

    # re-upload the object as a new version
    key2 = new_key(zone, bucket, 'obj')
    key2.set_contents_from_string('')
    log.debug('created new version id=%s', key2.version_id)
    zonegroup_bucket_checkpoint(zonegroup_conns, bucket.name)

    # suspend versioning
    bucket.configure_versioning(False)
    zonegroup_meta_checkpoint(zonegroup)

    # re-upload the object as a 'null' version
    key3 = new_key(zone, bucket, 'obj')
    key3.set_contents_from_string('')
    log.debug('created null version id=%s', key3.version_id)
    zonegroup_bucket_checkpoint(zonegroup_conns, bucket.name)

def test_delete_marker_full_sync():
    zonegroup = realm.master_zonegroup()
    zonegroup_conns = ZonegroupConns(zonegroup)
    buckets, zone_bucket = create_bucket_per_zone(zonegroup_conns)

    # enable versioning
    for _, bucket in zone_bucket:
        bucket.configure_versioning(True)
    zonegroup_meta_checkpoint(zonegroup)

    for zone, bucket in zone_bucket:
        # upload an initial object
        key1 = new_key(zone, bucket, 'obj')
        key1.set_contents_from_string('')

        # create a delete marker
        key2 = new_key(zone, bucket, 'obj')
        key2.delete()

    # wait for full sync
    for _, bucket in zone_bucket:
        zonegroup_bucket_checkpoint(zonegroup_conns, bucket.name)

def test_suspended_delete_marker_full_sync():
    zonegroup = realm.master_zonegroup()
    zonegroup_conns = ZonegroupConns(zonegroup)
    buckets, zone_bucket = create_bucket_per_zone(zonegroup_conns)

    # enable/suspend versioning
    for _, bucket in zone_bucket:
        bucket.configure_versioning(True)
        bucket.configure_versioning(False)
    zonegroup_meta_checkpoint(zonegroup)

    for zone, bucket in zone_bucket:
        # upload an initial object
        key1 = new_key(zone, bucket, 'obj')
        key1.set_contents_from_string('')

        # create a delete marker
        key2 = new_key(zone, bucket, 'obj')
        key2.delete()

    # wait for full sync
    for _, bucket in zone_bucket:
        zonegroup_bucket_checkpoint(zonegroup_conns, bucket.name)

def test_bucket_versioning():
    buckets, zone_bucket = create_bucket_per_zone_in_realm()
    for _, bucket in zone_bucket:
        bucket.configure_versioning(True)
        res = bucket.get_versioning_status()
        key = 'Versioning'
        assert(key in res and res[key] == 'Enabled')

def test_bucket_acl():
    buckets, zone_bucket = create_bucket_per_zone_in_realm()
    for _, bucket in zone_bucket:
        assert(len(bucket.get_acl().acl.grants) == 1) # single grant on owner
        bucket.set_acl('public-read')
        assert(len(bucket.get_acl().acl.grants) == 2) # new grant on AllUsers

def test_bucket_cors():
    buckets, zone_bucket = create_bucket_per_zone_in_realm()
    for _, bucket in zone_bucket:
        cors_cfg = CORSConfiguration()
        cors_cfg.add_rule(['DELETE'], 'https://www.example.com', allowed_header='*', max_age_seconds=3000)
        bucket.set_cors(cors_cfg)
        assert(bucket.get_cors().to_xml() == cors_cfg.to_xml())

def test_bucket_delete_notempty():
    zonegroup = realm.master_zonegroup()
    zonegroup_conns = ZonegroupConns(zonegroup)
    buckets, zone_bucket = create_bucket_per_zone(zonegroup_conns)
    zonegroup_meta_checkpoint(zonegroup)

    for zone_conn, bucket_name in zone_bucket:
        # upload an object to each bucket on its own zone
        conn = zone_conn.get_connection()
        bucket = conn.get_bucket(bucket_name)
        k = bucket.new_key('foo')
        k.set_contents_from_string('bar')
        # attempt to delete the bucket before this object can sync
        try:
            conn.delete_bucket(bucket_name)
        except boto.exception.S3ResponseError as e:
            assert(e.error_code == 'BucketNotEmpty')
            continue
        assert False # expected 409 BucketNotEmpty

    # assert that each bucket still exists on the master
    c1 = zonegroup_conns.master_zone.conn
    for _, bucket_name in zone_bucket:
        assert c1.get_bucket(bucket_name)

def test_multi_period_incremental_sync():
    zonegroup = realm.master_zonegroup()
    if len(zonegroup.zones) < 3:
        raise SkipTest("test_multi_period_incremental_sync skipped. Requires 3 or more zones in master zonegroup.")

    # periods to include in mdlog comparison
    mdlog_periods = [realm.current_period.id]

    # create a bucket in each zone
    zonegroup_conns = ZonegroupConns(zonegroup)
    buckets, zone_bucket = create_bucket_per_zone(zonegroup_conns)

    zonegroup_meta_checkpoint(zonegroup)

    z1, z2, z3 = zonegroup.zones[0:3]
    assert(z1 == zonegroup.master_zone)

    # kill zone 3 gateways to freeze sync status to incremental in first period
    z3.stop()

    # change master to zone 2 -> period 2
    set_master_zone(z2)
    mdlog_periods += [realm.current_period.id]

    for zone_conn, _ in zone_bucket:
        if zone_conn.zone == z3:
            continue
        bucket_name = gen_bucket_name()
        log.info('create bucket zone=%s name=%s', zone_conn.name, bucket_name)
        bucket = zone_conn.conn.create_bucket(bucket_name)
        buckets.append(bucket_name)

    # wait for zone 1 to sync
    zone_meta_checkpoint(z1)

    # change master back to zone 1 -> period 3
    set_master_zone(z1)
    mdlog_periods += [realm.current_period.id]

    for zone_conn, bucket_name in zone_bucket:
        if zone_conn.zone == z3:
            continue
        bucket_name = gen_bucket_name()
        log.info('create bucket zone=%s name=%s', zone_conn.name, bucket_name)
        zone_conn.conn.create_bucket(bucket_name)
        buckets.append(bucket_name)

    # restart zone 3 gateway and wait for sync
    z3.start()
    zonegroup_meta_checkpoint(zonegroup)

    # verify that we end up with the same objects
    for bucket_name in buckets:
        for source_conn, _ in zone_bucket:
            for target_conn in zonegroup_conns.zones:
                if source_conn.zone == target_conn.zone:
                    continue

                if target_conn.zone.has_buckets():
                    target_conn.check_bucket_eq(source_conn, bucket_name)

    # verify that mdlogs are not empty and match for each period
    for period in mdlog_periods:
        master_mdlog = mdlog_list(z1, period)
        assert len(master_mdlog) > 0
        for zone in zonegroup.zones:
            if zone == z1:
                continue
            mdlog = mdlog_list(zone, period)
            assert len(mdlog) == len(master_mdlog)

    # autotrim mdlogs for master zone
    mdlog_autotrim(z1)

    # autotrim mdlogs for peers
    for zone in zonegroup.zones:
        if zone == z1:
            continue
        mdlog_autotrim(zone)

    # verify that mdlogs are empty for each period
    for period in mdlog_periods:
        for zone in zonegroup.zones:
            mdlog = mdlog_list(zone, period)
            assert len(mdlog) == 0

def test_datalog_autotrim():
    zonegroup = realm.master_zonegroup()
    zonegroup_conns = ZonegroupConns(zonegroup)
    buckets, zone_bucket = create_bucket_per_zone(zonegroup_conns)

    # upload an object to each zone to generate a datalog entry
    for zone, bucket in zone_bucket:
        k = new_key(zone, bucket.name, 'key')
        k.set_contents_from_string('body')

    # wait for metadata and data sync to catch up
    zonegroup_meta_checkpoint(zonegroup)
    zonegroup_data_checkpoint(zonegroup_conns)

    # trim each datalog
    for zone, _ in zone_bucket:
        # read max markers for each shard
        status = datalog_status(zone.zone)

        datalog_autotrim(zone.zone)

        for shard_id, shard_status in enumerate(status):
            try:
                before_trim = dateutil.parser.isoparse(shard_status['last_update'])
            except: # empty timestamps look like "0.000000" and will fail here
                continue
            entries = datalog_list(zone.zone, ['--shard-id', str(shard_id), '--max-entries', '1'])
            if not len(entries):
                continue
            after_trim = dateutil.parser.isoparse(entries[0]['timestamp'])
            assert before_trim < after_trim, "any datalog entries must be newer than trim"

def test_multi_zone_redirect():
    zonegroup = realm.master_zonegroup()
    if len(zonegroup.rw_zones) < 2:
        raise SkipTest("test_multi_period_incremental_sync skipped. Requires 3 or more zones in master zonegroup.")

    zonegroup_conns = ZonegroupConns(zonegroup)
    (zc1, zc2) = zonegroup_conns.rw_zones[0:2]

    z1, z2 = (zc1.zone, zc2.zone)

    set_sync_from_all(z2, False)

    # create a bucket on the first zone
    bucket_name = gen_bucket_name()
    log.info('create bucket zone=%s name=%s', z1.name, bucket_name)
    bucket = zc1.conn.create_bucket(bucket_name)
    obj = 'testredirect'

    key = bucket.new_key(obj)
    data = 'A'*512
    key.set_contents_from_string(data)

    zonegroup_meta_checkpoint(zonegroup)

    # try to read object from second zone (should fail)
    bucket2 = get_bucket(zc2, bucket_name)
    assert_raises(boto.exception.S3ResponseError, bucket2.get_key, obj)

    set_redirect_zone(z2, z1)

    key2 = bucket2.get_key(obj)

    eq(data, key2.get_contents_as_string(encoding='ascii'))

    key = bucket.new_key(obj)

    for x in ['a', 'b', 'c', 'd']:
        data = x*512
        key.set_contents_from_string(data)
        eq(data, key2.get_contents_as_string(encoding='ascii'))

    # revert config changes
    set_sync_from_all(z2, True)
    set_redirect_zone(z2, None)

def test_zonegroup_remove():
    zonegroup = realm.master_zonegroup()
    zonegroup_conns = ZonegroupConns(zonegroup)
    if len(zonegroup.zones) < 2:
        raise SkipTest("test_zonegroup_remove skipped. Requires 2 or more zones in master zonegroup.")

    zonegroup_meta_checkpoint(zonegroup)
    z1, z2 = zonegroup.zones[0:2]
    c1, c2 = (z1.cluster, z2.cluster)

    # get admin credentials out of existing zone
    system_key = z1.data['system_key']
    admin_creds = Credentials(system_key['access_key'], system_key['secret_key'])

    # create a new zone in zonegroup on c2 and commit
    zone = Zone('remove', zonegroup, c2)
    zone.create(c2, admin_creds.credential_args())
    zonegroup.zones.append(zone)
    zonegroup.period.update(zone, commit=True)

    zonegroup.remove(c1, zone)

    # another 'zonegroup remove' should fail with ENOENT
    _, retcode = zonegroup.remove(c1, zone, check_retcode=False)
    assert(retcode == 2) # ENOENT

    # delete the new zone
    zone.delete(c2)

    # validate the resulting period
    zonegroup.period.update(z1, commit=True)


def test_zg_master_zone_delete():

    master_zg = realm.master_zonegroup()
    master_zone = master_zg.master_zone

    assert(len(master_zg.zones) >= 1)
    master_cluster = master_zg.zones[0].cluster

    rm_zg = ZoneGroup('remove_zg')
    rm_zg.create(master_cluster)

    rm_zone = Zone('remove', rm_zg, master_cluster)
    rm_zone.create(master_cluster)
    master_zg.period.update(master_zone, commit=True)


    rm_zone.delete(master_cluster)
    # Period update: This should now fail as the zone will be the master zone
    # in that zg
    _, retcode = master_zg.period.update(master_zone, check_retcode=False)
    assert(retcode == errno.EINVAL)

    # Proceed to delete the zonegroup as well, previous period now does not
    # contain a dangling master_zone, this must succeed
    rm_zg.delete(master_cluster)
    master_zg.period.update(master_zone, commit=True)

def test_set_bucket_website():
    buckets, zone_bucket = create_bucket_per_zone_in_realm()
    for _, bucket in zone_bucket:
        website_cfg = WebsiteConfiguration(suffix='index.html',error_key='error.html')
        try:
            bucket.set_website_configuration(website_cfg)
        except boto.exception.S3ResponseError as e:
            if e.error_code == 'MethodNotAllowed':
                raise SkipTest("test_set_bucket_website skipped. Requires rgw_enable_static_website = 1.")
        assert(bucket.get_website_configuration_with_xml()[1] == website_cfg.to_xml())

def test_set_bucket_policy():
    policy = '''{
  "Version": "2012-10-17",
  "Statement": [{
    "Effect": "Allow",
    "Principal": "*"
  }]
}'''
    buckets, zone_bucket = create_bucket_per_zone_in_realm()
    for _, bucket in zone_bucket:
        bucket.set_policy(policy)
        assert(bucket.get_policy().decode('ascii') == policy)

@attr('bucket_sync_disable')
def test_bucket_sync_disable():
    zonegroup = realm.master_zonegroup()
    zonegroup_conns = ZonegroupConns(zonegroup)
    buckets, zone_bucket = create_bucket_per_zone(zonegroup_conns)
    zonegroup_meta_checkpoint(zonegroup)

    for bucket_name in buckets:
        disable_bucket_sync(realm.meta_master_zone(), bucket_name)

    for zone in zonegroup.zones:
        check_buckets_sync_status_obj_not_exist(zone, buckets)

    zonegroup_data_checkpoint(zonegroup_conns)

@attr('bucket_sync_disable')
def test_bucket_sync_enable_right_after_disable():
    zonegroup = realm.master_zonegroup()
    zonegroup_conns = ZonegroupConns(zonegroup)
    buckets, zone_bucket = create_bucket_per_zone(zonegroup_conns)

    objnames = ['obj1', 'obj2', 'obj3', 'obj4']
    content = 'asdasd'

    for zone, bucket in zone_bucket:
        for objname in objnames:
            k = new_key(zone, bucket.name, objname)
            k.set_contents_from_string(content)

    zonegroup_meta_checkpoint(zonegroup)

    for bucket_name in buckets:
        zonegroup_bucket_checkpoint(zonegroup_conns, bucket_name)

    for bucket_name in buckets:
        disable_bucket_sync(realm.meta_master_zone(), bucket_name)
        enable_bucket_sync(realm.meta_master_zone(), bucket_name)

    objnames_2 = ['obj5', 'obj6', 'obj7', 'obj8']

    for zone, bucket in zone_bucket:
        for objname in objnames_2:
            k = new_key(zone, bucket.name, objname)
            k.set_contents_from_string(content)

    for bucket_name in buckets:
        zonegroup_bucket_checkpoint(zonegroup_conns, bucket_name)

    zonegroup_data_checkpoint(zonegroup_conns)

@attr('bucket_sync_disable')
def test_bucket_sync_disable_enable():
    zonegroup = realm.master_zonegroup()
    zonegroup_conns = ZonegroupConns(zonegroup)
    buckets, zone_bucket = create_bucket_per_zone(zonegroup_conns)

    objnames = [ 'obj1', 'obj2', 'obj3', 'obj4' ]
    content = 'asdasd'

    for zone, bucket in zone_bucket:
        for objname in objnames:
            k = new_key(zone, bucket.name, objname)
            k.set_contents_from_string(content)

    zonegroup_meta_checkpoint(zonegroup)

    for bucket_name in buckets:
        zonegroup_bucket_checkpoint(zonegroup_conns, bucket_name)

    for bucket_name in buckets:
        disable_bucket_sync(realm.meta_master_zone(), bucket_name)

    zonegroup_meta_checkpoint(zonegroup)

    objnames_2 = [ 'obj5', 'obj6', 'obj7', 'obj8' ]

    for zone, bucket in zone_bucket:
        for objname in objnames_2:
            k = new_key(zone, bucket.name, objname)
            k.set_contents_from_string(content)

    for bucket_name in buckets:
        enable_bucket_sync(realm.meta_master_zone(), bucket_name)

    for bucket_name in buckets:
        zonegroup_bucket_checkpoint(zonegroup_conns, bucket_name)

    zonegroup_data_checkpoint(zonegroup_conns)

def test_multipart_object_sync():
    zonegroup = realm.master_zonegroup()
    zonegroup_conns = ZonegroupConns(zonegroup)
    buckets, zone_bucket = create_bucket_per_zone(zonegroup_conns)

    _, bucket = zone_bucket[0]

    # initiate a multipart upload
    upload = bucket.initiate_multipart_upload('MULTIPART')
    mp = boto.s3.multipart.MultiPartUpload(bucket)
    mp.key_name = upload.key_name
    mp.id = upload.id
    part_size = 5 * 1024 * 1024 # 5M min part size
    mp.upload_part_from_file(StringIO('a' * part_size), 1)
    mp.upload_part_from_file(StringIO('b' * part_size), 2)
    mp.upload_part_from_file(StringIO('c' * part_size), 3)
    mp.upload_part_from_file(StringIO('d' * part_size), 4)
    mp.complete_upload()

    zonegroup_meta_checkpoint(zonegroup)
    zonegroup_bucket_checkpoint(zonegroup_conns, bucket.name)

def test_encrypted_object_sync():
    zonegroup = realm.master_zonegroup()
    zonegroup_conns = ZonegroupConns(zonegroup)

    if len(zonegroup.rw_zones) < 2:
        raise SkipTest("test_zonegroup_remove skipped. Requires 2 or more zones in master zonegroup.")

    (zone1, zone2) = zonegroup_conns.rw_zones[0:2]

    # create a bucket on the first zone
    bucket_name = gen_bucket_name()
    log.info('create bucket zone=%s name=%s', zone1.name, bucket_name)
    bucket = zone1.conn.create_bucket(bucket_name)

    # upload an object with sse-c encryption
    sse_c_headers = {
        'x-amz-server-side-encryption-customer-algorithm': 'AES256',
        'x-amz-server-side-encryption-customer-key': 'pO3upElrwuEXSoFwCfnZPdSsmt/xWeFa0N9KgDijwVs=',
        'x-amz-server-side-encryption-customer-key-md5': 'DWygnHRtgiJ77HCm+1rvHw=='
    }
    key = bucket.new_key('testobj-sse-c')
    data = 'A'*512
    key.set_contents_from_string(data, headers=sse_c_headers)

    # upload an object with sse-kms encryption
    sse_kms_headers = {
        'x-amz-server-side-encryption': 'aws:kms',
        # testkey-1 must be present in 'rgw crypt s3 kms encryption keys' (vstart.sh adds this)
        'x-amz-server-side-encryption-aws-kms-key-id': 'testkey-1',
    }
    key = bucket.new_key('testobj-sse-kms')
    key.set_contents_from_string(data, headers=sse_kms_headers)

    # wait for the bucket metadata and data to sync
    zonegroup_meta_checkpoint(zonegroup)
    zone_bucket_checkpoint(zone2.zone, zone1.zone, bucket_name)

    # read the encrypted objects from the second zone
    bucket2 = get_bucket(zone2, bucket_name)
    key = bucket2.get_key('testobj-sse-c', headers=sse_c_headers)
    eq(data, key.get_contents_as_string(headers=sse_c_headers, encoding='ascii'))

    key = bucket2.get_key('testobj-sse-kms')
    eq(data, key.get_contents_as_string(encoding='ascii'))

def test_bucket_index_log_trim():
    zonegroup = realm.master_zonegroup()
    zonegroup_conns = ZonegroupConns(zonegroup)

    zone = zonegroup_conns.rw_zones[0]

    # create a test bucket, upload some objects, and wait for sync
    def make_test_bucket():
        name = gen_bucket_name()
        log.info('create bucket zone=%s name=%s', zone.name, name)
        bucket = zone.conn.create_bucket(name)
        for objname in ('a', 'b', 'c', 'd'):
            k = new_key(zone, name, objname)
            k.set_contents_from_string('foo')
        zonegroup_meta_checkpoint(zonegroup)
        zonegroup_bucket_checkpoint(zonegroup_conns, name)
        return bucket

    # create a 'cold' bucket
    cold_bucket = make_test_bucket()

    # trim with max-buckets=0 to clear counters for cold bucket. this should
    # prevent it from being considered 'active' by the next autotrim
    bilog_autotrim(zone.zone, [
        '--rgw-sync-log-trim-max-buckets', '0',
    ])

    # create an 'active' bucket
    active_bucket = make_test_bucket()

    # trim with max-buckets=1 min-cold-buckets=0 to trim active bucket only
    bilog_autotrim(zone.zone, [
        '--rgw-sync-log-trim-max-buckets', '1',
        '--rgw-sync-log-trim-min-cold-buckets', '0',
    ])

    # verify active bucket has empty bilog
    active_bilog = bilog_list(zone.zone, active_bucket.name)
    assert(len(active_bilog) == 0)

    # verify cold bucket has nonempty bilog
    cold_bilog = bilog_list(zone.zone, cold_bucket.name)
    assert(len(cold_bilog) > 0)

    # trim with min-cold-buckets=999 to trim all buckets
    bilog_autotrim(zone.zone, [
        '--rgw-sync-log-trim-max-buckets', '999',
        '--rgw-sync-log-trim-min-cold-buckets', '999',
    ])

    # verify cold bucket has empty bilog
    cold_bilog = bilog_list(zone.zone, cold_bucket.name)
    assert(len(cold_bilog) == 0)

# TODO: disable failing tests temporarily
# until they are fixed

@attr('fails_with_rgw')
def test_bucket_reshard_index_log_trim():
    zonegroup = realm.master_zonegroup()
    zonegroup_conns = ZonegroupConns(zonegroup)

    zone = zonegroup_conns.rw_zones[0]

    # create a test bucket, upload some objects, and wait for sync
    def make_test_bucket():
        name = gen_bucket_name()
        log.info('create bucket zone=%s name=%s', zone.name, name)
        bucket = zone.conn.create_bucket(name)
        for objname in ('a', 'b', 'c', 'd'):
            k = new_key(zone, name, objname)
            k.set_contents_from_string('foo')
        zonegroup_meta_checkpoint(zonegroup)
        zonegroup_bucket_checkpoint(zonegroup_conns, name)
        return bucket

    # create a 'test' bucket
    test_bucket = make_test_bucket()

    # checking bucket layout before resharding
    json_obj_1 = bucket_layout(zone.zone, test_bucket.name)
    assert(len(json_obj_1['layout']['logs']) == 1)

    first_gen = json_obj_1['layout']['current_index']['gen']

    before_reshard_bilog = bilog_list(zone.zone, test_bucket.name, ['--gen', str(first_gen)])
    assert(len(before_reshard_bilog) == 4)

    # Resharding the bucket
    zone.zone.cluster.admin(['bucket', 'reshard',
        '--bucket', test_bucket.name,
        '--num-shards', '3',
        '--yes-i-really-mean-it'])

    # checking bucket layout after 1st resharding
    json_obj_2 = bucket_layout(zone.zone, test_bucket.name)
    assert(len(json_obj_2['layout']['logs']) == 2)

    second_gen = json_obj_2['layout']['current_index']['gen']

    after_reshard_bilog = bilog_list(zone.zone, test_bucket.name, ['--gen', str(second_gen)])
    assert(len(after_reshard_bilog) == 0)

    # upload more objects
    for objname in ('e', 'f', 'g', 'h'):
        k = new_key(zone, test_bucket.name, objname)
        k.set_contents_from_string('foo')
    zonegroup_bucket_checkpoint(zonegroup_conns, test_bucket.name)

    # Resharding the bucket again
    zone.zone.cluster.admin(['bucket', 'reshard',
        '--bucket', test_bucket.name,
        '--num-shards', '3',
        '--yes-i-really-mean-it'])

    # checking bucket layout after 2nd resharding
    json_obj_3 = bucket_layout(zone.zone, test_bucket.name)
    assert(len(json_obj_3['layout']['logs']) == 3)

    zonegroup_bucket_checkpoint(zonegroup_conns, test_bucket.name)

    bilog_autotrim(zone.zone)

    # checking bucket layout after 1st bilog autotrim
    json_obj_4 = bucket_layout(zone.zone, test_bucket.name)
    assert(len(json_obj_4['layout']['logs']) == 2)

    bilog_autotrim(zone.zone)

    # checking bucket layout after 2nd bilog autotrim
    json_obj_5 = bucket_layout(zone.zone, test_bucket.name)
    assert(len(json_obj_5['layout']['logs']) == 1)

    bilog_autotrim(zone.zone)

    # upload more objects
    for objname in ('i', 'j', 'k', 'l'):
        k = new_key(zone, test_bucket.name, objname)
        k.set_contents_from_string('foo')
    zonegroup_bucket_checkpoint(zonegroup_conns, test_bucket.name)

    # verify the bucket has non-empty bilog
    test_bilog = bilog_list(zone.zone, test_bucket.name)
    assert(len(test_bilog) > 0)

@attr('bucket_reshard')
def test_bucket_reshard_incremental():
    zonegroup = realm.master_zonegroup()
    zonegroup_conns = ZonegroupConns(zonegroup)
    zone = zonegroup_conns.rw_zones[0]

    # create a bucket
    bucket = zone.create_bucket(gen_bucket_name())
    log.debug('created bucket=%s', bucket.name)
    zonegroup_meta_checkpoint(zonegroup)

    # upload some objects
    for objname in ('a', 'b', 'c', 'd'):
        k = new_key(zone, bucket.name, objname)
        k.set_contents_from_string('foo')
    zonegroup_bucket_checkpoint(zonegroup_conns, bucket.name)

    # reshard in each zone
    for z in zonegroup_conns.rw_zones:
        z.zone.cluster.admin(['bucket', 'reshard',
            '--bucket', bucket.name,
            '--num-shards', '3',
            '--yes-i-really-mean-it'])

    # upload more objects
    for objname in ('e', 'f', 'g', 'h'):
        k = new_key(zone, bucket.name, objname)
        k.set_contents_from_string('foo')
    zonegroup_bucket_checkpoint(zonegroup_conns, bucket.name)

@attr('bucket_reshard')
def test_bucket_reshard_full():
    zonegroup = realm.master_zonegroup()
    zonegroup_conns = ZonegroupConns(zonegroup)
    zone = zonegroup_conns.rw_zones[0]

    # create a bucket
    bucket = zone.create_bucket(gen_bucket_name())
    log.debug('created bucket=%s', bucket.name)
    zonegroup_meta_checkpoint(zonegroup)

    # stop gateways in other zones so we can force the bucket to full sync
    for z in zonegroup_conns.rw_zones[1:]:
        z.zone.stop()

    # use try-finally to restart gateways even if something fails
    try:
        # upload some objects
        for objname in ('a', 'b', 'c', 'd'):
            k = new_key(zone, bucket.name, objname)
            k.set_contents_from_string('foo')

        # reshard on first zone
        zone.zone.cluster.admin(['bucket', 'reshard',
            '--bucket', bucket.name,
            '--num-shards', '3',
            '--yes-i-really-mean-it'])

        # upload more objects
        for objname in ('e', 'f', 'g', 'h'):
            k = new_key(zone, bucket.name, objname)
            k.set_contents_from_string('foo')
    finally:
        for z in zonegroup_conns.rw_zones[1:]:
            z.zone.start()

    zonegroup_bucket_checkpoint(zonegroup_conns, bucket.name)

def test_bucket_creation_time():
    zonegroup = realm.master_zonegroup()
    zonegroup_conns = ZonegroupConns(zonegroup)

    zonegroup_meta_checkpoint(zonegroup)

    zone_buckets = [zone.get_connection().get_all_buckets() for zone in zonegroup_conns.rw_zones]
    for z1, z2 in combinations(zone_buckets, 2):
        for a, b in zip(z1, z2):
            eq(a.name, b.name)
            eq(a.creation_date, b.creation_date)

def get_bucket_shard_objects(zone, num_shards):
    """
    Get one object for each shard of the bucket index log
    """
    cmd = ['bucket', 'shard', 'objects'] + zone.zone_args()
    cmd += ['--num-shards', str(num_shards)]
    shardobjs_json, ret = zone.cluster.admin(cmd, read_only=True)
    assert ret == 0
    shardobjs = json.loads(shardobjs_json)
    return shardobjs['objs']

def write_most_shards(zone, bucket_name, num_shards):
    """
    Write one object to most (but not all) bucket index shards.
    """
    objs = get_bucket_shard_objects(zone.zone, num_shards)
    random.shuffle(objs)
    del objs[-(len(objs)//10):]
    for obj in objs:
        k = new_key(zone, bucket_name, obj)
        k.set_contents_from_string('foo')

def reshard_bucket(zone, bucket_name, num_shards):
    """
    Reshard a bucket
    """
    cmd = ['bucket', 'reshard'] + zone.zone_args()
    cmd += ['--bucket', bucket_name]
    cmd += ['--num-shards', str(num_shards)]
    cmd += ['--yes-i-really-mean-it']
    zone.cluster.admin(cmd)

def get_obj_names(zone, bucket_name, maxobjs):
    """
    Get names of objects in a bucket.
    """
    cmd = ['bucket', 'list'] + zone.zone_args()
    cmd += ['--bucket', bucket_name]
    cmd += ['--max-entries', str(maxobjs)]
    objs_json, _ = zone.cluster.admin(cmd, read_only=True)
    objs = json.loads(objs_json)
    return [o['name'] for o in objs]

def bucket_keys_eq(zone1, zone2, bucket_name):
    """
    Ensure that two buckets have the same keys, but get the lists through
    radosgw-admin rather than S3 so it can be used when radosgw isn't running.
    Only works for buckets of 10,000 objects since the tests calling it don't
    need more, and the output from bucket list doesn't have an obvious marker
    with which to continue.
    """
    keys1 = get_obj_names(zone1, bucket_name, 10000)
    keys2 = get_obj_names(zone2, bucket_name, 10000)
    for key1, key2 in zip_longest(keys1, keys2):
        if key1 is None:
            log.critical('key=%s is missing from zone=%s', key1.name,
                         zone1.name)
            assert False
        if key2 is None:
            log.critical('key=%s is missing from zone=%s', key2.name,
                         zone2.name)
            assert False


@attr('fails_with_rgw')
@attr('bucket_reshard')
def test_bucket_sync_run_basic_incremental():
    """
    Create several generations of objects, then run bucket sync
    run to ensure they're all processed.
    """
    zonegroup = realm.master_zonegroup()
    zonegroup_conns = ZonegroupConns(zonegroup)
    primary = zonegroup_conns.rw_zones[0]

    # create a bucket write objects to it and wait for them to sync, ensuring
    # we are in incremental.
    bucket = primary.create_bucket(gen_bucket_name())
    log.debug('created bucket=%s', bucket.name)
    zonegroup_meta_checkpoint(zonegroup)
    write_most_shards(primary, bucket.name, 11)
    zonegroup_bucket_checkpoint(zonegroup_conns, bucket.name)

    try:
        # stop gateways in other zones so we can rely on bucket sync run
        for secondary in zonegroup_conns.rw_zones[1:]:
            secondary.zone.stop()

        # build up multiple generations each with some objects written to
        # them.
        generations = [17, 19, 23, 29, 31, 37]
        for num_shards in generations:
            reshard_bucket(primary.zone, bucket.name, num_shards)
            write_most_shards(primary, bucket.name, num_shards)

        # bucket sync run on every secondary
        for secondary in zonegroup_conns.rw_zones[1:]:
            cmd = ['bucket', 'sync', 'run'] + secondary.zone.zone_args()
            cmd += ['--bucket', bucket.name, '--source-zone', primary.name]
            secondary.zone.cluster.admin(cmd)

            bucket_keys_eq(primary.zone, secondary.zone, bucket.name)

    finally:
        # Restart so bucket_checkpoint can actually fetch things from the
        # secondaries. Put this in a finally block so they restart even on
        # error.
        for secondary in zonegroup_conns.rw_zones[1:]:
            secondary.zone.start()

    zonegroup_bucket_checkpoint(zonegroup_conns, bucket.name)

def trash_bucket(zone, bucket_name):
    """
    Remove objects through radosgw-admin, zapping bilog to prevent the deletes
    from replicating.
    """
    objs = get_obj_names(zone, bucket_name, 10000)
    # Delete the objects
    for obj in objs:
        cmd = ['object', 'rm'] + zone.zone_args()
        cmd += ['--bucket', bucket_name]
        cmd += ['--object', obj]
        zone.cluster.admin(cmd)

    # Zap the bilog
    cmd = ['bilog', 'trim'] + zone.zone_args()
    cmd += ['--bucket', bucket_name]
    zone.cluster.admin(cmd)

@attr('fails_with_rgw')
@attr('bucket_reshard')
def test_zap_init_bucket_sync_run():
    """
    Create several generations of objects, trash them, then run bucket sync init
    and bucket sync run.
    """
    zonegroup = realm.master_zonegroup()
    zonegroup_conns = ZonegroupConns(zonegroup)
    primary = zonegroup_conns.rw_zones[0]

    bucket = primary.create_bucket(gen_bucket_name())
    log.debug('created bucket=%s', bucket.name)
    zonegroup_meta_checkpoint(zonegroup)

    # Write zeroth generation
    for obj in range(1, 6):
        k = new_key(primary, bucket.name, f'obj{obj * 11}')
        k.set_contents_from_string('foo')
    zonegroup_bucket_checkpoint(zonegroup_conns, bucket.name)

    # Write several more generations
    generations = [17, 19, 23, 29, 31, 37]
    for num_shards in generations:
        reshard_bucket(primary.zone, bucket.name, num_shards)
        for obj in range(1, 6):
            k = new_key(primary, bucket.name, f'obj{obj * num_shards}')
            k.set_contents_from_string('foo')
        zonegroup_bucket_checkpoint(zonegroup_conns, bucket.name)


    # Stop gateways, trash bucket, init, sync, and restart for every secondary
    for secondary in zonegroup_conns.rw_zones[1:]:
        try:
            secondary.zone.stop()

            trash_bucket(secondary.zone, bucket.name)

            cmd = ['bucket', 'sync', 'init'] + secondary.zone.zone_args()
            cmd += ['--bucket', bucket.name]
            cmd += ['--source-zone', primary.name]
            secondary.zone.cluster.admin(cmd)

            cmd = ['bucket', 'sync', 'run'] + secondary.zone.zone_args()
            cmd += ['--bucket', bucket.name, '--source-zone', primary.name]
            secondary.zone.cluster.admin(cmd)

            bucket_keys_eq(primary.zone, secondary.zone, bucket.name)

        finally:
            # Do this as a finally so we bring the zone back up even on error.
            secondary.zone.start()

    zonegroup_bucket_checkpoint(zonegroup_conns, bucket.name)

def test_role_sync():
    zonegroup = realm.master_zonegroup()
    zonegroup_conns = ZonegroupConns(zonegroup)
    roles, zone_role = create_role_per_zone(zonegroup_conns)

    zonegroup_meta_checkpoint(zonegroup)

    for source_conn, target_conn in combinations(zonegroup_conns.zones, 2):
        if target_conn.zone.has_roles():
            check_roles_eq(source_conn, target_conn)

def test_role_delete_sync():
    zonegroup = realm.master_zonegroup()
    zonegroup_conns = ZonegroupConns(zonegroup)
    role_name = gen_role_name()
    log.info('create role zone=%s name=%s', zonegroup_conns.master_zone.name, role_name)
    policy_document = "{\"Version\":\"2012-10-17\",\"Statement\":[{\"Effect\":\"Allow\",\"Principal\":{\"AWS\":[\"arn:aws:iam:::user/testuser\"]},\"Action\":[\"sts:AssumeRole\"]}]}"
    zonegroup_conns.master_zone.iam_conn.create_role(RoleName=role_name, AssumeRolePolicyDocument=policy_document)

    zonegroup_meta_checkpoint(zonegroup)

    for zone in zonegroup_conns.zones:
        log.info(f'checking if zone: {zone.name} has role: {role_name}')
        zone.iam_conn.get_role(RoleName=role_name)
        log.info(f'success, zone: {zone.name} has role: {role_name}')

    log.info(f"deleting role: {role_name}")
    zonegroup_conns.master_zone.iam_conn.delete_role(RoleName=role_name)
    zonegroup_meta_checkpoint(zonegroup)

    for zone in zonegroup_conns.zones:
        log.info(f'checking if zone: {zone.name} does not have role: {role_name}')
        assert_raises(zone.iam_conn.exceptions.NoSuchEntityException,
                      zone.iam_conn.get_role, RoleName=role_name)
        log.info(f'success, zone: {zone.name} does not have role: {role_name}')

<<<<<<< HEAD
def test_replication_status():
    zonegroup = realm.master_zonegroup()
    zonegroup_conns = ZonegroupConns(zonegroup)
    zone = zonegroup_conns.rw_zones[0]

    bucket = zone.conn.create_bucket(gen_bucket_name())
    obj_name = "a"
    k = new_key(zone, bucket.name, obj_name)
    k.set_contents_from_string('foo')
    zonegroup_meta_checkpoint(zonegroup)
    zonegroup_bucket_checkpoint(zonegroup_conns, bucket.name)

    head_res = zone.head_object(bucket.name, obj_name)
    log.info("checking if object has PENDING ReplicationStatus")
    assert(head_res["ReplicationStatus"] == "PENDING")

    bilog_autotrim(zone.zone)
    zonegroup_data_checkpoint(zonegroup_conns)
    zonegroup_bucket_checkpoint(zonegroup_conns, bucket.name)

    head_res = zone.head_object(bucket.name, obj_name)
    log.info("checking if object has COMPLETED ReplicationStatus")
    assert(head_res["ReplicationStatus"] == "COMPLETED")

    log.info("checking that ReplicationStatus update did not write a bilog")
    bilog = bilog_list(zone.zone, bucket.name)
    assert(len(bilog) == 0)
=======
def test_object_acl():
    zonegroup = realm.master_zonegroup()
    zonegroup_conns = ZonegroupConns(zonegroup)
    primary = zonegroup_conns.rw_zones[0]
    secondary = zonegroup_conns.rw_zones[1]

    bucket = primary.create_bucket(gen_bucket_name())
    log.debug('created bucket=%s', bucket.name)

    # upload a dummy object and wait for sync.
    k = new_key(primary, bucket, 'dummy')
    k.set_contents_from_string('foo')
    zonegroup_meta_checkpoint(zonegroup)
    zonegroup_data_checkpoint(zonegroup_conns)

    #check object on secondary before setacl
    bucket2 = get_bucket(secondary, bucket.name)
    before_set_acl = bucket2.get_acl(k)
    assert(len(before_set_acl.acl.grants) == 1)

    #set object acl on primary and wait for sync.
    bucket.set_canned_acl('public-read', key_name=k)
    log.debug('set acl=%s', bucket.name)
    zonegroup_data_checkpoint(zonegroup_conns)
    zonegroup_bucket_checkpoint(zonegroup_conns, bucket.name)

    #check object secondary after setacl
    bucket2 = get_bucket(secondary, bucket.name)
    after_set_acl = bucket2.get_acl(k)
    assert(len(after_set_acl.acl.grants) == 2) # read grant added on AllUsers
>>>>>>> 6db87804

@attr('fails_with_rgw')
@attr('data_sync_init')
def test_bucket_full_sync_after_data_sync_init():
    zonegroup = realm.master_zonegroup()
    zonegroup_conns = ZonegroupConns(zonegroup)
    primary = zonegroup_conns.rw_zones[0]
    secondary = zonegroup_conns.rw_zones[1]

    bucket = primary.create_bucket(gen_bucket_name())
    log.debug('created bucket=%s', bucket.name)
    zonegroup_meta_checkpoint(zonegroup)

    try:
        # stop secondary zone before it starts a bucket full sync
        secondary.zone.stop()

        # write some objects that don't sync yet
        for obj in range(1, 6):
            k = new_key(primary, bucket.name, f'obj{obj * 11}')
            k.set_contents_from_string('foo')

        cmd = ['data', 'sync', 'init'] + secondary.zone.zone_args()
        cmd += ['--source-zone', primary.name]
        secondary.zone.cluster.admin(cmd)
    finally:
        # Do this as a finally so we bring the zone back up even on error.
        secondary.zone.start()

    # expect all objects to replicate via 'bucket full sync'
    zonegroup_bucket_checkpoint(zonegroup_conns, bucket.name)
    zonegroup_data_checkpoint(zonegroup_conns)

@attr('fails_with_rgw')
@attr('data_sync_init')
@attr('bucket_reshard')
def test_resharded_bucket_full_sync_after_data_sync_init():
    zonegroup = realm.master_zonegroup()
    zonegroup_conns = ZonegroupConns(zonegroup)
    primary = zonegroup_conns.rw_zones[0]
    secondary = zonegroup_conns.rw_zones[1]

    bucket = primary.create_bucket(gen_bucket_name())
    log.debug('created bucket=%s', bucket.name)
    zonegroup_meta_checkpoint(zonegroup)

    try:
        # stop secondary zone before it starts a bucket full sync
        secondary.zone.stop()

        # Write zeroth generation
        for obj in range(1, 6):
            k = new_key(primary, bucket.name, f'obj{obj * 11}')
            k.set_contents_from_string('foo')

        # Write several more generations
        generations = [17, 19, 23, 29, 31, 37]
        for num_shards in generations:
            reshard_bucket(primary.zone, bucket.name, num_shards)
            for obj in range(1, 6):
                k = new_key(primary, bucket.name, f'obj{obj * num_shards}')
                k.set_contents_from_string('foo')

        cmd = ['data', 'sync', 'init'] + secondary.zone.zone_args()
        cmd += ['--source-zone', primary.name]
        secondary.zone.cluster.admin(cmd)
    finally:
        # Do this as a finally so we bring the zone back up even on error.
        secondary.zone.start()

    # expect all objects to replicate via 'bucket full sync'
    zonegroup_bucket_checkpoint(zonegroup_conns, bucket.name)
    zonegroup_data_checkpoint(zonegroup_conns)

@attr('fails_with_rgw')
@attr('data_sync_init')
def test_bucket_incremental_sync_after_data_sync_init():
    zonegroup = realm.master_zonegroup()
    zonegroup_conns = ZonegroupConns(zonegroup)
    primary = zonegroup_conns.rw_zones[0]
    secondary = zonegroup_conns.rw_zones[1]

    bucket = primary.create_bucket(gen_bucket_name())
    log.debug('created bucket=%s', bucket.name)
    zonegroup_meta_checkpoint(zonegroup)

    # upload a dummy object and wait for sync. this forces each zone to finish
    # a full sync and switch to incremental
    k = new_key(primary, bucket, 'dummy')
    k.set_contents_from_string('foo')
    zonegroup_bucket_checkpoint(zonegroup_conns, bucket.name)

    try:
        # stop secondary zone before it syncs the rest
        secondary.zone.stop()

        # Write more objects to primary
        for obj in range(1, 6):
            k = new_key(primary, bucket.name, f'obj{obj * 11}')
            k.set_contents_from_string('foo')

        cmd = ['data', 'sync', 'init'] + secondary.zone.zone_args()
        cmd += ['--source-zone', primary.name]
        secondary.zone.cluster.admin(cmd)
    finally:
        # Do this as a finally so we bring the zone back up even on error.
        secondary.zone.start()

    # expect remaining objects to replicate via 'bucket incremental sync'
    zonegroup_bucket_checkpoint(zonegroup_conns, bucket.name)
    zonegroup_data_checkpoint(zonegroup_conns)

@attr('fails_with_rgw')
@attr('data_sync_init')
@attr('bucket_reshard')
def test_resharded_bucket_incremental_sync_latest_after_data_sync_init():
    zonegroup = realm.master_zonegroup()
    zonegroup_conns = ZonegroupConns(zonegroup)
    primary = zonegroup_conns.rw_zones[0]
    secondary = zonegroup_conns.rw_zones[1]

    bucket = primary.create_bucket(gen_bucket_name())
    log.debug('created bucket=%s', bucket.name)
    zonegroup_meta_checkpoint(zonegroup)

    # Write zeroth generation to primary
    for obj in range(1, 6):
        k = new_key(primary, bucket.name, f'obj{obj * 11}')
        k.set_contents_from_string('foo')

    # Write several more generations
    generations = [17, 19, 23, 29, 31, 37]
    for num_shards in generations:
        reshard_bucket(primary.zone, bucket.name, num_shards)
        for obj in range(1, 6):
            k = new_key(primary, bucket.name, f'obj{obj * num_shards}')
            k.set_contents_from_string('foo')

    # wait for the secondary to catch up to the latest gen
    zonegroup_bucket_checkpoint(zonegroup_conns, bucket.name)

    try:
        # stop secondary zone before it syncs the rest
        secondary.zone.stop()

        # write some more objects to the last gen
        for obj in range(1, 6):
            k = new_key(primary, bucket.name, f'obj{obj * generations[-1]}')
            k.set_contents_from_string('foo')

        cmd = ['data', 'sync', 'init'] + secondary.zone.zone_args()
        cmd += ['--source-zone', primary.name]
        secondary.zone.cluster.admin(cmd)
    finally:
        # Do this as a finally so we bring the zone back up even on error.
        secondary.zone.start()

    # expect remaining objects in last gen to replicate via 'bucket incremental sync'
    zonegroup_bucket_checkpoint(zonegroup_conns, bucket.name)
    zonegroup_data_checkpoint(zonegroup_conns)

@attr('fails_with_rgw')
@attr('data_sync_init')
@attr('bucket_reshard')
def test_resharded_bucket_incremental_sync_oldest_after_data_sync_init():
    zonegroup = realm.master_zonegroup()
    zonegroup_conns = ZonegroupConns(zonegroup)
    primary = zonegroup_conns.rw_zones[0]
    secondary = zonegroup_conns.rw_zones[1]

    bucket = primary.create_bucket(gen_bucket_name())
    log.debug('created bucket=%s', bucket.name)
    zonegroup_meta_checkpoint(zonegroup)

    # Write zeroth generation to primary
    for obj in range(1, 6):
        k = new_key(primary, bucket.name, f'obj{obj * 11}')
        k.set_contents_from_string('foo')

    # wait for the secondary to catch up
    zonegroup_bucket_checkpoint(zonegroup_conns, bucket.name)

    try:
        # stop secondary zone before it syncs later generations
        secondary.zone.stop()

        # Write several more generations
        generations = [17, 19, 23, 29, 31, 37]
        for num_shards in generations:
            reshard_bucket(primary.zone, bucket.name, num_shards)
            for obj in range(1, 6):
                k = new_key(primary, bucket.name, f'obj{obj * num_shards}')
                k.set_contents_from_string('foo')

        cmd = ['data', 'sync', 'init'] + secondary.zone.zone_args()
        cmd += ['--source-zone', primary.name]
        secondary.zone.cluster.admin(cmd)
    finally:
        # Do this as a finally so we bring the zone back up even on error.
        secondary.zone.start()

    # expect all generations to replicate via 'bucket incremental sync'
    zonegroup_bucket_checkpoint(zonegroup_conns, bucket.name)
    zonegroup_data_checkpoint(zonegroup_conns)

def sync_info(cluster, bucket = None):
    cmd = ['sync', 'info']
    if bucket:
        cmd += ['--bucket', bucket]
    (result_json, retcode) = cluster.admin(cmd)
    if retcode != 0:
        assert False, 'failed to get sync policy'

    return json.loads(result_json)

def get_sync_policy(cluster, bucket = None):
    cmd = ['sync', 'policy', 'get']
    if bucket:
        cmd += ['--bucket', bucket]
    (result_json, retcode) = cluster.admin(cmd)
    if retcode != 0:
        assert False, 'failed to get sync policy'

    return json.loads(result_json)

def create_sync_policy_group(cluster, group, status = "allowed", bucket = None):
    cmd = ['sync', 'group', 'create', '--group-id', group, '--status' , status]
    if bucket:
        cmd += ['--bucket', bucket]
    (result_json, retcode) = cluster.admin(cmd)
    if retcode != 0:
        assert False, 'failed to create sync policy group id=%s, bucket=%s' % (group, bucket)
    return json.loads(result_json)

def set_sync_policy_group_status(cluster, group, status, bucket = None):
    cmd = ['sync', 'group', 'modify', '--group-id', group, '--status' , status]
    if bucket:
        cmd += ['--bucket', bucket]
    (result_json, retcode) = cluster.admin(cmd)
    if retcode != 0:
        assert False, 'failed to set sync policy group id=%s, bucket=%s' % (group, bucket)
    return json.loads(result_json)

def get_sync_policy_group(cluster, group, bucket = None):
    cmd = ['sync', 'group', 'get', '--group-id', group]
    if bucket:
        cmd += ['--bucket', bucket]
    (result_json, retcode) = cluster.admin(cmd)
    if retcode != 0:
        assert False, 'failed to get sync policy group id=%s, bucket=%s' % (group, bucket)
    return json.loads(result_json)

def remove_sync_policy_group(cluster, group, bucket = None):
    cmd = ['sync', 'group', 'remove', '--group-id', group]
    if bucket:
        cmd += ['--bucket', bucket]
    (result_json, retcode) = cluster.admin(cmd)
    if retcode != 0:
        assert False, 'failed to remove sync policy group id=%s, bucket=%s' % (group, bucket)
    return json.loads(result_json)

def create_sync_group_flow_symmetrical(cluster, group, flow_id, zones, bucket = None):
    cmd = ['sync', 'group', 'flow', 'create', '--group-id', group, '--flow-id' , flow_id, '--flow-type', 'symmetrical', '--zones=%s' % zones]
    if bucket:
        cmd += ['--bucket', bucket]
    (result_json, retcode) = cluster.admin(cmd)
    if retcode != 0:
        assert False, 'failed to create sync group flow symmetrical groupid=%s, flow_id=%s, zones=%s, bucket=%s' % (group, flow_id, zones, bucket)
    return json.loads(result_json)

def create_sync_group_flow_directional(cluster, group, flow_id, src_zones, dest_zones, bucket = None):
    cmd = ['sync', 'group', 'flow', 'create', '--group-id', group, '--flow-id' , flow_id, '--flow-type', 'directional', '--source-zone=%s' % src_zones, '--dest-zone=%s' % dest_zones]
    if bucket:
        cmd += ['--bucket', bucket]
    (result_json, retcode) = cluster.admin(cmd)
    if retcode != 0:
        assert False, 'failed to create sync group flow directional groupid=%s, flow_id=%s, src_zones=%s, dest_zones=%s, bucket=%s' % (group, flow_id, src_zones, dest_zones, bucket)
    return json.loads(result_json)

def remove_sync_group_flow_symmetrical(cluster, group, flow_id, zones = None, bucket = None):
    cmd = ['sync', 'group', 'flow', 'remove', '--group-id', group, '--flow-id' , flow_id, '--flow-type', 'symmetrical']
    if zones:
        cmd += ['--zones=%s' % zones]
    if bucket:
        cmd += ['--bucket', bucket]
    (result_json, retcode) = cluster.admin(cmd)
    if retcode != 0:
        assert False, 'failed to remove sync group flow symmetrical groupid=%s, flow_id=%s, zones=%s, bucket=%s' % (group, flow_id, zones, bucket)
    return json.loads(result_json)

def remove_sync_group_flow_directional(cluster, group, flow_id, src_zones, dest_zones, bucket = None):
    cmd = ['sync', 'group', 'flow', 'remove', '--group-id', group, '--flow-id' , flow_id, '--flow-type', 'directional', '--source-zone=%s' % src_zones, '--dest-zone=%s' % dest_zones]
    if bucket:
        cmd += ['--bucket', bucket]
    (result_json, retcode) = cluster.admin(cmd)
    if retcode != 0:
        assert False, 'failed to remove sync group flow directional groupid=%s, flow_id=%s, src_zones=%s, dest_zones=%s, bucket=%s' % (group, flow_id, src_zones, dest_zones, bucket)
    return json.loads(result_json)

def create_sync_group_pipe(cluster, group, pipe_id, src_zones, dest_zones, bucket = None, args = []):
    cmd = ['sync', 'group', 'pipe', 'create', '--group-id', group, '--pipe-id' , pipe_id, '--source-zones=%s' % src_zones, '--dest-zones=%s' % dest_zones]
    if bucket:
        b_args = '--bucket=' + bucket
        cmd.append(b_args)
    if args:
        cmd += args
    (result_json, retcode) = cluster.admin(cmd)
    if retcode != 0:
        assert False, 'failed to create sync group pipe groupid=%s, pipe_id=%s, src_zones=%s, dest_zones=%s, bucket=%s' % (group, pipe_id, src_zones, dest_zones, bucket)
    return json.loads(result_json)

def remove_sync_group_pipe(cluster, group, pipe_id, bucket = None, args = None):
    cmd = ['sync', 'group', 'pipe', 'remove', '--group-id', group, '--pipe-id' , pipe_id]
    if bucket:
        b_args = '--bucket=' + bucket
        cmd.append(b_args)
    if args:
        cmd.append(args)
    (result_json, retcode) = cluster.admin(cmd)
    if retcode != 0:
        assert False, 'failed to remove sync group pipe groupid=%s, pipe_id=%s, src_zones=%s, dest_zones=%s, bucket=%s' % (group, pipe_id, src_zones, dest_zones, bucket)
    return json.loads(result_json)

def create_zone_bucket(zone):
    b_name = gen_bucket_name()
    log.info('create bucket zone=%s name=%s', zone.name, b_name)
    bucket = zone.create_bucket(b_name)
    return bucket

def create_object(zone_conn, bucket, objname, content):
    k = new_key(zone_conn, bucket.name, objname)
    k.set_contents_from_string(content)

def create_objects(zone_conn, bucket, obj_arr, content):
    for objname in obj_arr:
        create_object(zone_conn, bucket, objname, content)

def check_object_exists(bucket, objname, content = None):
    k = bucket.get_key(objname)
    assert_not_equal(k, None)
    if (content != None):
        assert_equal(k.get_contents_as_string(encoding='ascii'), content)

def check_objects_exist(bucket, obj_arr, content = None):
    for objname in obj_arr:
        check_object_exists(bucket, objname, content)

def check_object_not_exists(bucket, objname):
    k = bucket.get_key(objname)
    assert_equal(k, None)

def check_objects_not_exist(bucket, obj_arr):
    for objname in obj_arr:
        check_object_not_exists(bucket, objname)

@attr('fails_with_rgw')
@attr('sync_policy')
def test_sync_policy_config_zonegroup():
    """
    test_sync_policy_config_zonegroup:
        test configuration of all sync commands
    """
    zonegroup = realm.master_zonegroup()
    zonegroup_meta_checkpoint(zonegroup)

    zonegroup_conns = ZonegroupConns(zonegroup)
    z1, z2 = zonegroup.zones[0:2]
    c1, c2 = (z1.cluster, z2.cluster)

    zones = z1.name+","+z2.name

    c1.admin(['sync', 'policy', 'get'])

    # (a) zonegroup level
    create_sync_policy_group(c1, "sync-group")
    set_sync_policy_group_status(c1, "sync-group", "enabled")
    get_sync_policy_group(c1, "sync-group")

    get_sync_policy(c1)

    create_sync_group_flow_symmetrical(c1, "sync-group", "sync-flow1", zones)
    create_sync_group_flow_directional(c1, "sync-group", "sync-flow2", z1.name, z2.name)

    create_sync_group_pipe(c1, "sync-group", "sync-pipe", zones, zones)
    get_sync_policy_group(c1, "sync-group")

    zonegroup.period.update(z1, commit=True)

    # (b)  bucket level
    zc1, zc2 = zonegroup_conns.zones[0:2]
    bucket = create_zone_bucket(zc1)
    bucket_name = bucket.name

    create_sync_policy_group(c1, "sync-bucket", "allowed", bucket_name)
    set_sync_policy_group_status(c1, "sync-bucket", "enabled", bucket_name)
    get_sync_policy_group(c1, "sync-bucket", bucket_name)

    get_sync_policy(c1, bucket_name)

    create_sync_group_flow_symmetrical(c1, "sync-bucket", "sync-flow1", zones, bucket_name)
    create_sync_group_flow_directional(c1, "sync-bucket", "sync-flow2", z1.name, z2.name, bucket_name)

    create_sync_group_pipe(c1, "sync-bucket", "sync-pipe", zones, zones, bucket_name)
    get_sync_policy_group(c1, "sync-bucket", bucket_name)

    zonegroup_meta_checkpoint(zonegroup)

    remove_sync_group_pipe(c1, "sync-bucket", "sync-pipe", bucket_name)
    remove_sync_group_flow_directional(c1, "sync-bucket", "sync-flow2", z1.name, z2.name, bucket_name)
    remove_sync_group_flow_symmetrical(c1, "sync-bucket", "sync-flow1", zones, bucket_name)
    remove_sync_policy_group(c1, "sync-bucket", bucket_name)

    get_sync_policy(c1, bucket_name)

    zonegroup_meta_checkpoint(zonegroup)

    remove_sync_group_pipe(c1, "sync-group", "sync-pipe")
    remove_sync_group_flow_directional(c1, "sync-group", "sync-flow2", z1.name, z2.name)
    remove_sync_group_flow_symmetrical(c1, "sync-group", "sync-flow1")
    remove_sync_policy_group(c1, "sync-group")

    get_sync_policy(c1)

    zonegroup.period.update(z1, commit=True)

    return

@attr('fails_with_rgw')
@attr('sync_policy')
def test_sync_flow_symmetrical_zonegroup_all():
    """
    test_sync_flow_symmetrical_zonegroup_all:
        allows sync from all the zones to all other zones (default case)
    """

    zonegroup = realm.master_zonegroup()
    zonegroup_meta_checkpoint(zonegroup)

    zonegroup_conns = ZonegroupConns(zonegroup)

    (zoneA, zoneB) = zonegroup.zones[0:2]
    (zcA, zcB) = zonegroup_conns.zones[0:2]

    c1 = zoneA.cluster

    c1.admin(['sync', 'policy', 'get'])

    zones = zoneA.name + ',' + zoneB.name
    create_sync_policy_group(c1, "sync-group")
    create_sync_group_flow_symmetrical(c1, "sync-group", "sync-flow1", zones)
    create_sync_group_pipe(c1, "sync-group", "sync-pipe", zones, zones)
    set_sync_policy_group_status(c1, "sync-group", "enabled")

    zonegroup.period.update(zoneA, commit=True)
    get_sync_policy(c1)

    objnames = [ 'obj1', 'obj2' ]
    content = 'asdasd'
    buckets = []

    # create bucket & object in all zones
    bucketA = create_zone_bucket(zcA)
    buckets.append(bucketA)
    create_object(zcA, bucketA, objnames[0], content)

    bucketB = create_zone_bucket(zcB)
    buckets.append(bucketB)
    create_object(zcB, bucketB, objnames[1], content)

    zonegroup_meta_checkpoint(zonegroup)
    # 'zonegroup_data_checkpoint' currently fails for the zones not
    # allowed to sync. So as a workaround, data checkpoint is done
    # for only the ones configured.
    zone_data_checkpoint(zoneB, zoneA)

    # verify if objects are synced accross the zone
    bucket = get_bucket(zcB, bucketA.name)
    check_object_exists(bucket, objnames[0], content)

    bucket = get_bucket(zcA, bucketB.name)
    check_object_exists(bucket, objnames[1], content)

    remove_sync_policy_group(c1, "sync-group")
    return

@attr('fails_with_rgw')
@attr('sync_policy')
def test_sync_flow_symmetrical_zonegroup_select():
    """
    test_sync_flow_symmetrical_zonegroup_select:
        allow sync between zoneA & zoneB
        verify zoneC doesnt sync the data
    """

    zonegroup = realm.master_zonegroup()
    zonegroup_conns = ZonegroupConns(zonegroup)

    if len(zonegroup.zones) < 3:
        raise SkipTest("test_sync_flow_symmetrical_zonegroup_select skipped. Requires 3 or more zones in master zonegroup.")

    zonegroup_meta_checkpoint(zonegroup)

    (zoneA, zoneB, zoneC) = zonegroup.zones[0:3]
    (zcA, zcB, zcC) = zonegroup_conns.zones[0:3]

    c1 = zoneA.cluster

    # configure sync policy
    zones = zoneA.name + ',' + zoneB.name
    c1.admin(['sync', 'policy', 'get'])
    create_sync_policy_group(c1, "sync-group")
    create_sync_group_flow_symmetrical(c1, "sync-group", "sync-flow", zones)
    create_sync_group_pipe(c1, "sync-group", "sync-pipe", zones, zones)
    set_sync_policy_group_status(c1, "sync-group", "enabled")

    zonegroup.period.update(zoneA, commit=True)
    get_sync_policy(c1)

    buckets = []
    content = 'asdasd'

    # create bucketA & objects in zoneA
    objnamesA = [ 'obj1', 'obj2', 'obj3' ]
    bucketA = create_zone_bucket(zcA)
    buckets.append(bucketA)
    create_objects(zcA, bucketA, objnamesA, content)

    # create bucketB & objects in zoneB
    objnamesB = [ 'obj4', 'obj5', 'obj6' ]
    bucketB = create_zone_bucket(zcB)
    buckets.append(bucketB)
    create_objects(zcB, bucketB, objnamesB, content)

    zonegroup_meta_checkpoint(zonegroup)
    zone_data_checkpoint(zoneB, zoneA)
    zone_data_checkpoint(zoneA, zoneB)

    # verify if objnamesA synced to only zoneB but not zoneC
    bucket = get_bucket(zcB, bucketA.name)
    check_objects_exist(bucket, objnamesA, content)

    bucket = get_bucket(zcC, bucketA.name)
    check_objects_not_exist(bucket, objnamesA)

    # verify if objnamesB synced to only zoneA but not zoneC
    bucket = get_bucket(zcA, bucketB.name)
    check_objects_exist(bucket, objnamesB, content)

    bucket = get_bucket(zcC, bucketB.name)
    check_objects_not_exist(bucket, objnamesB)

    remove_sync_policy_group(c1, "sync-group")
    return

@attr('fails_with_rgw')
@attr('sync_policy')
def test_sync_flow_directional_zonegroup_select():
    """
    test_sync_flow_directional_zonegroup_select:
        allow sync from only zoneA to zoneB
        
        verify that data doesn't get synced to zoneC and
        zoneA shouldn't sync data from zoneB either
    """

    zonegroup = realm.master_zonegroup()
    zonegroup_conns = ZonegroupConns(zonegroup)

    if len(zonegroup.zones) < 3:
        raise SkipTest("test_sync_flow_symmetrical_zonegroup_select skipped. Requires 3 or more zones in master zonegroup.")

    zonegroup_meta_checkpoint(zonegroup)

    (zoneA, zoneB, zoneC) = zonegroup.zones[0:3]
    (zcA, zcB, zcC) = zonegroup_conns.zones[0:3]

    c1 = zoneA.cluster

    # configure sync policy
    zones = zoneA.name + ',' + zoneB.name
    c1.admin(['sync', 'policy', 'get'])
    create_sync_policy_group(c1, "sync-group")
    create_sync_group_flow_directional(c1, "sync-group", "sync-flow", zoneA.name, zoneB.name)
    create_sync_group_pipe(c1, "sync-group", "sync-pipe", zoneA.name, zoneB.name)
    set_sync_policy_group_status(c1, "sync-group", "enabled")

    zonegroup.period.update(zoneA, commit=True)
    get_sync_policy(c1)

    buckets = []
    content = 'asdasd'

    # create bucketA & objects in zoneA
    objnamesA = [ 'obj1', 'obj2', 'obj3' ]
    bucketA = create_zone_bucket(zcA)
    buckets.append(bucketA)
    create_objects(zcA, bucketA, objnamesA, content)

    # create bucketB & objects in zoneB
    objnamesB = [ 'obj4', 'obj5', 'obj6' ]
    bucketB = create_zone_bucket(zcB)
    buckets.append(bucketB)
    create_objects(zcB, bucketB, objnamesB, content)

    zonegroup_meta_checkpoint(zonegroup)
    zone_data_checkpoint(zoneB, zoneA)

    # verify if objnamesA synced to only zoneB but not zoneC
    bucket = get_bucket(zcB, bucketA.name)
    check_objects_exist(bucket, objnamesA, content)

    bucket = get_bucket(zcC, bucketA.name)
    check_objects_not_exist(bucket, objnamesA)

    # verify if objnamesB are not synced to either zoneA or zoneC
    bucket = get_bucket(zcA, bucketB.name)
    check_objects_not_exist(bucket, objnamesB)

    bucket = get_bucket(zcC, bucketB.name)
    check_objects_not_exist(bucket, objnamesB)

    """
        verify the same at bucketA level
        configure another policy at bucketA level with src and dest
        zones specified to zoneA and zoneB resp.

        verify zoneA bucketA syncs to zoneB BucketA but not viceversa.
    """
    # reconfigure zonegroup pipe & flow
    remove_sync_group_pipe(c1, "sync-group", "sync-pipe")
    remove_sync_group_flow_directional(c1, "sync-group", "sync-flow", zoneA.name, zoneB.name)
    create_sync_group_flow_symmetrical(c1, "sync-group", "sync-flow1", zones)
    create_sync_group_pipe(c1, "sync-group", "sync-pipe", zones, zones)

    # change state to allowed
    set_sync_policy_group_status(c1, "sync-group", "allowed")

    zonegroup.period.update(zoneA, commit=True)
    get_sync_policy(c1)

    # configure sync policy for only bucketA and enable it
    create_sync_policy_group(c1, "sync-bucket", "allowed", bucketA.name)
    create_sync_group_flow_symmetrical(c1, "sync-bucket", "sync-flowA", zones, bucketA.name)
    args = ['--source-bucket=*', '--dest-bucket=*']
    create_sync_group_pipe(c1, "sync-bucket", "sync-pipe", zoneA.name, zoneB.name, bucketA.name, args)
    set_sync_policy_group_status(c1, "sync-bucket", "enabled", bucketA.name)

    get_sync_policy(c1, bucketA.name)

    zonegroup_meta_checkpoint(zonegroup)

    # create objects in bucketA in zoneA and zoneB
    objnamesC = [ 'obj7', 'obj8', 'obj9' ]
    objnamesD = [ 'obj10', 'obj11', 'obj12' ]
    create_objects(zcA, bucketA, objnamesC, content)
    create_objects(zcB, bucketA, objnamesD, content)

    zonegroup_meta_checkpoint(zonegroup)
    zone_data_checkpoint(zoneB, zoneA)

    # verify that objnamesC are synced to bucketA in zoneB
    bucket = get_bucket(zcB, bucketA.name)
    check_objects_exist(bucket, objnamesC, content)

    # verify that objnamesD are not synced to bucketA in zoneA
    bucket = get_bucket(zcA, bucketA.name)
    check_objects_not_exist(bucket, objnamesD)

    remove_sync_policy_group(c1, "sync-bucket", bucketA.name)
    remove_sync_policy_group(c1, "sync-group")
    return

@attr('fails_with_rgw')
@attr('sync_policy')
def test_sync_single_bucket():
    """
    test_sync_single_bucket:
        Allow data sync for only bucketA but not for other buckets via
        below 2 methods

        (a) zonegroup: symmetrical flow but configure pipe for only bucketA.
        (b) bucket level: configure policy for bucketA
    """

    zonegroup = realm.master_zonegroup()
    zonegroup_meta_checkpoint(zonegroup)

    zonegroup_conns = ZonegroupConns(zonegroup)

    (zoneA, zoneB) = zonegroup.zones[0:2]
    (zcA, zcB) = zonegroup_conns.zones[0:2]

    c1 = zoneA.cluster

    c1.admin(['sync', 'policy', 'get'])

    zones = zoneA.name + ',' + zoneB.name
    get_sync_policy(c1)

    objnames = [ 'obj1', 'obj2', 'obj3' ]
    content = 'asdasd'
    buckets = []

    # create bucketA & bucketB in zoneA
    bucketA = create_zone_bucket(zcA)
    buckets.append(bucketA)
    bucketB = create_zone_bucket(zcA)
    buckets.append(bucketB)

    zonegroup_meta_checkpoint(zonegroup)

    """
        Method (a): configure pipe for only bucketA
    """
    # configure sync policy & pipe for only bucketA
    create_sync_policy_group(c1, "sync-group")
    create_sync_group_flow_symmetrical(c1, "sync-group", "sync-flow1", zones)
    args = ['--source-bucket=' +  bucketA.name, '--dest-bucket=' + bucketA.name]

    create_sync_group_pipe(c1, "sync-group", "sync-pipe", zones, zones, None, args)
    set_sync_policy_group_status(c1, "sync-group", "enabled")
    get_sync_policy(c1)
    zonegroup.period.update(zoneA, commit=True)
    
    sync_info(c1)

    # create objects in bucketA & bucketB
    create_objects(zcA, bucketA, objnames, content)
    create_object(zcA, bucketB, objnames, content)

    zonegroup_meta_checkpoint(zonegroup)
    zone_data_checkpoint(zoneB, zoneA)

    # verify if bucketA objects are synced
    bucket = get_bucket(zcB, bucketA.name)
    check_objects_exist(bucket, objnames, content)

    # bucketB objects should not be synced
    bucket = get_bucket(zcB, bucketB.name)
    check_objects_not_exist(bucket, objnames)


    """
        Method (b): configure policy at only bucketA level 
    """
    # reconfigure group pipe
    remove_sync_group_pipe(c1, "sync-group", "sync-pipe")
    create_sync_group_pipe(c1, "sync-group", "sync-pipe", zones, zones)

    # change state to allowed
    set_sync_policy_group_status(c1, "sync-group", "allowed")

    zonegroup.period.update(zoneA, commit=True)
    get_sync_policy(c1)


    # configure sync policy for only bucketA and enable it
    create_sync_policy_group(c1, "sync-bucket", "allowed", bucketA.name)
    create_sync_group_flow_symmetrical(c1, "sync-bucket", "sync-flowA", zones, bucketA.name)
    create_sync_group_pipe(c1, "sync-bucket", "sync-pipe", zones, zones, bucketA.name)
    set_sync_policy_group_status(c1, "sync-bucket", "enabled", bucketA.name)

    get_sync_policy(c1, bucketA.name)

    # create object in bucketA
    create_object(zcA, bucketA, objnames[2], content)

    # create object in bucketA too
    create_object(zcA, bucketB, objnames[2], content)

    zonegroup_meta_checkpoint(zonegroup)
    zone_data_checkpoint(zoneB, zoneA)

    # verify if bucketA objects are synced
    bucket = get_bucket(zcB, bucketA.name)
    check_object_exists(bucket, objnames[2], content)

    # bucketB objects should not be synced
    bucket = get_bucket(zcB, bucketB.name)
    check_object_not_exists(bucket, objnames[2])

    remove_sync_policy_group(c1, "sync-bucket", bucketA.name)
    remove_sync_policy_group(c1, "sync-group")
    return

@attr('fails_with_rgw')
@attr('sync_policy')
def test_sync_different_buckets():
    """
    test_sync_different_buckets:
        sync zoneA bucketA to zoneB bucketB via below methods

        (a) zonegroup: directional flow but configure pipe for zoneA bucketA to zoneB bucketB
        (b) bucket: configure another policy at bucketA level with pipe set to
        another bucket(bucketB) in target zone.

        sync zoneA bucketA from zoneB bucketB
        (c) configure another policy at bucketA level with pipe set from
        another bucket(bucketB) in source zone.

    """

    zonegroup = realm.master_zonegroup()
    zonegroup_meta_checkpoint(zonegroup)

    zonegroup_conns = ZonegroupConns(zonegroup)

    (zoneA, zoneB) = zonegroup.zones[0:2]
    (zcA, zcB) = zonegroup_conns.zones[0:2]
    zones = zoneA.name + ',' + zoneB.name

    c1 = zoneA.cluster

    c1.admin(['sync', 'policy', 'get'])

    objnames = [ 'obj1', 'obj2' ]
    objnamesB = [ 'obj3', 'obj4' ]
    content = 'asdasd'
    buckets = []

    # create bucketA & bucketB in zoneA
    bucketA = create_zone_bucket(zcA)
    buckets.append(bucketA)
    bucketB = create_zone_bucket(zcA)
    buckets.append(bucketB)

    zonegroup_meta_checkpoint(zonegroup)

    """
        Method (a): zonegroup - configure pipe for only bucketA
    """
    # configure pipe from zoneA bucketA to zoneB bucketB
    create_sync_policy_group(c1, "sync-group")
    create_sync_group_flow_symmetrical(c1, "sync-group", "sync-flow1", zones)
    args = ['--source-bucket=' +  bucketA.name, '--dest-bucket=' + bucketB.name]
    create_sync_group_pipe(c1, "sync-group", "sync-pipe", zoneA.name, zoneB.name, None, args)
    set_sync_policy_group_status(c1, "sync-group", "enabled")
    zonegroup.period.update(zoneA, commit=True)
    get_sync_policy(c1)

    # create objects in bucketA
    create_objects(zcA, bucketA, objnames, content)

    zonegroup_meta_checkpoint(zonegroup)
    zone_data_checkpoint(zoneB, zoneA)

    # verify that objects are synced to bucketB in zoneB
    # but not to bucketA
    bucket = get_bucket(zcB, bucketA.name)
    check_objects_not_exist(bucket, objnames)

    bucket = get_bucket(zcB, bucketB.name)
    check_objects_exist(bucket, objnames, content)
    """
        Method (b): configure policy at only bucketA level with pipe
        set to bucketB in target zone
    """

    remove_sync_group_pipe(c1, "sync-group", "sync-pipe")
    create_sync_group_pipe(c1, "sync-group", "sync-pipe", zones, zones)

    # change state to allowed
    set_sync_policy_group_status(c1, "sync-group", "allowed")

    zonegroup.period.update(zoneA, commit=True)
    get_sync_policy(c1)

    # configure sync policy for only bucketA and enable it
    create_sync_policy_group(c1, "sync-bucket", "allowed", bucketA.name)
    create_sync_group_flow_symmetrical(c1, "sync-bucket", "sync-flowA", zones, bucketA.name)
    args = ['--source-bucket=*', '--dest-bucket=' + bucketB.name]
    create_sync_group_pipe(c1, "sync-bucket", "sync-pipeA", zones, zones, bucketA.name, args)
    set_sync_policy_group_status(c1, "sync-bucket", "enabled", bucketA.name)

    get_sync_policy(c1, bucketA.name)

    objnamesC = [ 'obj5', 'obj6' ]

    zonegroup_meta_checkpoint(zonegroup)
    # create objects in bucketA
    create_objects(zcA, bucketA, objnamesC, content)

    zonegroup_meta_checkpoint(zonegroup)
    zone_data_checkpoint(zoneB, zoneA)

    """
    # verify that objects are synced to bucketB in zoneB
    # but not to bucketA
    """
    bucket = get_bucket(zcB, bucketA.name)
    check_objects_not_exist(bucket, objnamesC)

    bucket = get_bucket(zcB, bucketB.name)
    check_objects_exist(bucket, objnamesC, content)

    remove_sync_policy_group(c1, "sync-bucket", bucketA.name)
    zonegroup_meta_checkpoint(zonegroup)
    get_sync_policy(c1, bucketA.name)

    """
        Method (c): configure policy at only bucketA level with pipe
        set from bucketB in source zone
        verify zoneA bucketA syncs from zoneB BucketB but not bucketA
    """

    # configure sync policy for only bucketA and enable it
    create_sync_policy_group(c1, "sync-bucket", "allowed", bucketA.name)
    create_sync_group_flow_symmetrical(c1, "sync-bucket", "sync-flowA", zones, bucketA.name)
    args = ['--source-bucket=' +  bucketB.name, '--dest-bucket=' + '*']
    create_sync_group_pipe(c1, "sync-bucket", "sync-pipe", zones, zones, bucketA.name, args)
    set_sync_policy_group_status(c1, "sync-bucket", "enabled", bucketA.name)

    get_sync_policy(c1, bucketA.name)

    # create objects in bucketA & B in ZoneB
    objnamesD = [ 'obj7', 'obj8' ]
    objnamesE = [ 'obj9', 'obj10' ]

    create_objects(zcB, bucketA, objnamesD, content)
    create_objects(zcB, bucketB, objnamesE, content)

    zonegroup_meta_checkpoint(zonegroup)
    zone_data_checkpoint(zoneA, zoneB)
    """
    # verify that objects from only bucketB are synced to
    # bucketA in zoneA
    """
    bucket = get_bucket(zcA, bucketA.name)
    check_objects_not_exist(bucket, objnamesD)
    check_objects_exist(bucket, objnamesE, content)

    remove_sync_policy_group(c1, "sync-bucket", bucketA.name)
    remove_sync_policy_group(c1, "sync-group")
    return

@attr('fails_with_rgw')
@attr('sync_policy')
def test_sync_multiple_buckets_to_single():
    """
    test_sync_multiple_buckets_to_single:
        directional flow
        (a) pipe: sync zoneA bucketA,bucketB to zoneB bucketB

        (b) configure another policy at bucketA level with pipe configured
        to sync from multiple buckets (bucketA & bucketB)

        verify zoneA bucketA & bucketB syncs to zoneB BucketB
    """

    zonegroup = realm.master_zonegroup()
    zonegroup_meta_checkpoint(zonegroup)

    zonegroup_conns = ZonegroupConns(zonegroup)

    (zoneA, zoneB) = zonegroup.zones[0:2]
    (zcA, zcB) = zonegroup_conns.zones[0:2]
    zones = zoneA.name + ',' + zoneB.name

    c1 = zoneA.cluster

    c1.admin(['sync', 'policy', 'get'])

    objnamesA = [ 'obj1', 'obj2' ]
    objnamesB = [ 'obj3', 'obj4' ]
    content = 'asdasd'
    buckets = []

    # create bucketA & bucketB in zoneA
    bucketA = create_zone_bucket(zcA)
    buckets.append(bucketA)
    bucketB = create_zone_bucket(zcA)
    buckets.append(bucketB)

    zonegroup_meta_checkpoint(zonegroup)

    # configure pipe from zoneA bucketA,bucketB to zoneB bucketB
    create_sync_policy_group(c1, "sync-group")
    create_sync_group_flow_directional(c1, "sync-group", "sync-flow", zoneA.name, zoneB.name)
    source_buckets = [ bucketA.name, bucketB.name ]
    for source_bucket in source_buckets:
        args = ['--source-bucket=' +  source_bucket, '--dest-bucket=' + bucketB.name]
        create_sync_group_pipe(c1, "sync-group", "sync-pipe-%s" % source_bucket, zoneA.name, zoneB.name, None, args)

    set_sync_policy_group_status(c1, "sync-group", "enabled")
    zonegroup.period.update(zoneA, commit=True)
    get_sync_policy(c1)

    # create objects in bucketA & bucketB
    create_objects(zcA, bucketA, objnamesA, content)
    create_objects(zcA, bucketB, objnamesB, content)

    zonegroup_meta_checkpoint(zonegroup)
    zone_data_checkpoint(zoneB, zoneA)

    # verify that both zoneA bucketA & bucketB objects are synced to
    # bucketB in zoneB but not to bucketA
    bucket = get_bucket(zcB, bucketA.name)
    check_objects_not_exist(bucket, objnamesA)
    check_objects_not_exist(bucket, objnamesB)

    bucket = get_bucket(zcB, bucketB.name)
    check_objects_exist(bucket, objnamesA, content)
    check_objects_exist(bucket, objnamesB, content)

    """
        Method (b): configure at bucket level
    """
    # reconfigure pipe & flow
    for source_bucket in source_buckets:
        remove_sync_group_pipe(c1, "sync-group", "sync-pipe-%s" % source_bucket)
    remove_sync_group_flow_directional(c1, "sync-group", "sync-flow", zoneA.name, zoneB.name)
    create_sync_group_flow_symmetrical(c1, "sync-group", "sync-flow1", zones)
    create_sync_group_pipe(c1, "sync-group", "sync-pipe", zones, zones)

    # change state to allowed
    set_sync_policy_group_status(c1, "sync-group", "allowed")

    zonegroup.period.update(zoneA, commit=True)
    get_sync_policy(c1)

    objnamesC = [ 'obj5', 'obj6' ]
    objnamesD = [ 'obj7', 'obj8' ]

    # configure sync policy for only bucketA and enable it
    create_sync_policy_group(c1, "sync-bucket", "allowed", bucketA.name)
    create_sync_group_flow_symmetrical(c1, "sync-bucket", "sync-flowA", zones, bucketA.name)
    source_buckets = [ bucketA.name, bucketB.name ]
    for source_bucket in source_buckets:
        args = ['--source-bucket=' +  source_bucket, '--dest-bucket=' + '*']
        create_sync_group_pipe(c1, "sync-bucket", "sync-pipe-%s" % source_bucket, zoneA.name, zoneB.name, bucketA.name, args)

    set_sync_policy_group_status(c1, "sync-bucket", "enabled", bucketA.name)

    get_sync_policy(c1)

    zonegroup_meta_checkpoint(zonegroup)
    # create objects in bucketA
    create_objects(zcA, bucketA, objnamesC, content)
    create_objects(zcA, bucketB, objnamesD, content)

    zonegroup_meta_checkpoint(zonegroup)
    zone_data_checkpoint(zoneB, zoneA)

    # verify that both zoneA bucketA & bucketB objects are synced to
    # bucketA in zoneB but not to bucketB
    bucket = get_bucket(zcB, bucketB.name)
    check_objects_not_exist(bucket, objnamesC)
    check_objects_not_exist(bucket, objnamesD)

    bucket = get_bucket(zcB, bucketA.name)
    check_objects_exist(bucket, objnamesD, content)
    check_objects_exist(bucket, objnamesD, content)

    remove_sync_policy_group(c1, "sync-bucket", bucketA.name)
    remove_sync_policy_group(c1, "sync-group")
    return

@attr('fails_with_rgw')
@attr('sync_policy')
def test_sync_single_bucket_to_multiple():
    """
    test_sync_single_bucket_to_multiple:
        directional flow
        (a) pipe: sync zoneA bucketA to zoneB bucketA & bucketB

        (b) configure another policy at bucketA level with pipe configured
        to sync to multiple buckets (bucketA & bucketB)

        verify zoneA bucketA syncs to zoneB bucketA & bucketB
    """

    zonegroup = realm.master_zonegroup()
    zonegroup_meta_checkpoint(zonegroup)

    zonegroup_conns = ZonegroupConns(zonegroup)

    (zoneA, zoneB) = zonegroup.zones[0:2]
    (zcA, zcB) = zonegroup_conns.zones[0:2]
    zones = zoneA.name + ',' + zoneB.name

    c1 = zoneA.cluster

    c1.admin(['sync', 'policy', 'get'])

    objnamesA = [ 'obj1', 'obj2' ]
    content = 'asdasd'
    buckets = []

    # create bucketA & bucketB in zoneA
    bucketA = create_zone_bucket(zcA)
    buckets.append(bucketA)
    bucketB = create_zone_bucket(zcA)
    buckets.append(bucketB)

    zonegroup_meta_checkpoint(zonegroup)

    # configure pipe from zoneA bucketA to zoneB bucketA, bucketB
    create_sync_policy_group(c1, "sync-group")
    create_sync_group_flow_symmetrical(c1, "sync-group", "sync-flow1", zones)

    dest_buckets = [ bucketA.name, bucketB.name ]
    for dest_bucket in dest_buckets:
        args = ['--source-bucket=' +  bucketA.name, '--dest-bucket=' + dest_bucket]
        create_sync_group_pipe(c1, "sync-group", "sync-pipe-%s" % dest_bucket, zoneA.name, zoneB.name, None, args)

    create_sync_group_pipe(c1, "sync-group", "sync-pipe", zoneA.name, zoneB.name, None, args)
    set_sync_policy_group_status(c1, "sync-group", "enabled")
    zonegroup.period.update(zoneA, commit=True)
    get_sync_policy(c1)

    # create objects in bucketA
    create_objects(zcA, bucketA, objnamesA, content)

    zonegroup_meta_checkpoint(zonegroup)
    zone_data_checkpoint(zoneB, zoneA)

    # verify that objects from zoneA bucketA are synced to both
    # bucketA & bucketB in zoneB
    bucket = get_bucket(zcB, bucketA.name)
    check_objects_exist(bucket, objnamesA, content)

    bucket = get_bucket(zcB, bucketB.name)
    check_objects_exist(bucket, objnamesA, content)

    """
        Method (b): configure at bucket level
    """
    remove_sync_group_pipe(c1, "sync-group", "sync-pipe")
    create_sync_group_pipe(c1, "sync-group", "sync-pipe", '*', '*')

    # change state to allowed
    set_sync_policy_group_status(c1, "sync-group", "allowed")

    zonegroup.period.update(zoneA, commit=True)
    get_sync_policy(c1)

    objnamesB = [ 'obj3', 'obj4' ]

    # configure sync policy for only bucketA and enable it
    create_sync_policy_group(c1, "sync-bucket", "allowed", bucketA.name)
    create_sync_group_flow_symmetrical(c1, "sync-bucket", "sync-flowA", zones, bucketA.name)
    dest_buckets = [ bucketA.name, bucketB.name ]
    for dest_bucket in dest_buckets:
        args = ['--source-bucket=' + '*', '--dest-bucket=' + dest_bucket]
        create_sync_group_pipe(c1, "sync-bucket", "sync-pipe-%s" % dest_bucket, zoneA.name, zoneB.name, bucketA.name, args)

    set_sync_policy_group_status(c1, "sync-bucket", "enabled", bucketA.name)

    get_sync_policy(c1)

    zonegroup_meta_checkpoint(zonegroup)
    # create objects in bucketA
    create_objects(zcA, bucketA, objnamesB, content)

    zonegroup_meta_checkpoint(zonegroup)
    zone_data_checkpoint(zoneB, zoneA)

    # verify that objects from zoneA bucketA are synced to both
    # bucketA & bucketB in zoneB
    bucket = get_bucket(zcB, bucketA.name)
    check_objects_exist(bucket, objnamesB, content)

    bucket = get_bucket(zcB, bucketB.name)
    check_objects_exist(bucket, objnamesB, content)

    remove_sync_policy_group(c1, "sync-bucket", bucketA.name)
    remove_sync_policy_group(c1, "sync-group")
    return

def stop_2nd_rgw(zonegroup):
    rgw_down = False
    for z in zonegroup.zones:
        if len(z.gateways) <= 1:
            continue
        z.gateways[1].stop()
        log.info('gateway stopped zone=%s gateway=%s', z.name, z.gateways[1].endpoint())
        rgw_down = True
    return rgw_down

def start_2nd_rgw(zonegroup):
    for z in zonegroup.zones:
        if len(z.gateways) <= 1:
            continue
        z.gateways[1].start()
        log.info('gateway started zone=%s gateway=%s', z.name, z.gateways[1].endpoint())

@attr('fails_with_rgw')
@attr('rgw_down')
def test_bucket_create_rgw_down():
    zonegroup = realm.master_zonegroup()
    try:
        if not stop_2nd_rgw(zonegroup):
            raise SkipTest("test_bucket_create_rgw_down skipped. More than one rgw needed in any one or multiple zone(s).")

        zonegroup_conns = ZonegroupConns(zonegroup)
        buckets, _ = create_bucket_per_zone(zonegroup_conns, 2)
        zonegroup_meta_checkpoint(zonegroup)

        for zone in zonegroup_conns.zones:
            assert check_all_buckets_exist(zone, buckets)

    finally:
        start_2nd_rgw(zonegroup)

@attr('fails_with_rgw')
@attr('rgw_down')
def test_bucket_remove_rgw_down():
    zonegroup = realm.master_zonegroup()
    try:
        if not stop_2nd_rgw(zonegroup):
            raise SkipTest("test_bucket_remove_rgw_down skipped. More than one rgw needed in any one or multiple zone(s).")

        zonegroup_conns = ZonegroupConns(zonegroup)
        buckets, zone_bucket = create_bucket_per_zone(zonegroup_conns, 2)
        zonegroup_meta_checkpoint(zonegroup)

        for zone in zonegroup_conns.zones:
            assert check_all_buckets_exist(zone, buckets)

        for zone, bucket_name in zone_bucket:
            zone.conn.delete_bucket(bucket_name)

        zonegroup_meta_checkpoint(zonegroup)

        for zone in zonegroup_conns.zones:
            assert check_all_buckets_dont_exist(zone, buckets)

    finally:
        start_2nd_rgw(zonegroup)

@attr('fails_with_rgw')
@attr('rgw_down')
def test_object_sync_rgw_down():
    zonegroup = realm.master_zonegroup()
    try:
        if not stop_2nd_rgw(zonegroup):
            raise SkipTest("test_object_sync_rgw_down skipped. More than one rgw needed in any one or multiple zone(s).")

        test_object_sync()
    finally:
        start_2nd_rgw(zonegroup)

@attr('fails_with_rgw')
@attr('rgw_down')
def test_object_delete_rgw_down():
    zonegroup = realm.master_zonegroup()
    try:
        if not stop_2nd_rgw(zonegroup):
            raise SkipTest("test_object_delete_rgw_down skipped. More than one rgw needed in any one or multiple zone(s).")

        test_object_delete()
    finally:
        start_2nd_rgw(zonegroup)

@attr('fails_with_rgw')
@attr('rgw_down')
def test_concurrent_versioned_object_incremental_sync_rgw_down():
    zonegroup = realm.master_zonegroup()
    try:
        if not stop_2nd_rgw(zonegroup):
            raise SkipTest("test_concurrent_versioned_object_incremental_sync_rgw_down skipped. More than one rgw needed in any one or multiple zone(s).")

        test_concurrent_versioned_object_incremental_sync()
    finally:
        start_2nd_rgw(zonegroup)

@attr('fails_with_rgw')
@attr('rgw_down')
def test_suspended_delete_marker_full_sync_rgw_down():
    zonegroup = realm.master_zonegroup()
    try:
        if not stop_2nd_rgw(zonegroup):
            raise SkipTest("test_suspended_delete_marker_full_sync_rgw_down skipped. More than one rgw needed in any one or multiple zone(s).")

        test_suspended_delete_marker_full_sync()
    finally:
        start_2nd_rgw(zonegroup)

@attr('fails_with_rgw')
@attr('rgw_down')
def test_bucket_acl_rgw_down():
    zonegroup = realm.master_zonegroup()
    try:
        if not stop_2nd_rgw(zonegroup):
            raise SkipTest("test_bucket_acl_rgw_down skipped. More than one rgw needed in any one or multiple zone(s).")

        test_bucket_acl()
    finally:
        start_2nd_rgw(zonegroup)

@attr('fails_with_rgw')
@attr('rgw_down')
def test_bucket_sync_enable_right_after_disable_rgw_down():
    zonegroup = realm.master_zonegroup()
    try:
        if not stop_2nd_rgw(zonegroup):
            raise SkipTest("test_bucket_sync_enable_right_after_disable_rgw_down skipped. More than one rgw needed in any one or multiple zone(s).")

        test_bucket_sync_enable_right_after_disable()
    finally:
        start_2nd_rgw(zonegroup)

@attr('fails_with_rgw')
@attr('rgw_down')
def test_multipart_object_sync_rgw_down():
    zonegroup = realm.master_zonegroup()
    try:
        if not stop_2nd_rgw(zonegroup):
            raise SkipTest("test_multipart_object_sync_rgw_down skipped. More than one rgw needed in any one or multiple zone(s).")

        test_multipart_object_sync()
    finally:
        start_2nd_rgw(zonegroup)

@attr('fails_with_rgw')
@attr('rgw_down')
def test_bucket_sync_run_basic_incremental_rgw_down():
    zonegroup = realm.master_zonegroup()
    try:
        if not stop_2nd_rgw(zonegroup):
            raise SkipTest("test_bucket_sync_run_basic_incremental_rgw_down skipped. More than one rgw needed in any one or multiple zone(s).")

        test_bucket_sync_run_basic_incremental()
    finally:
        start_2nd_rgw(zonegroup)

@attr('fails_with_rgw')
@attr('rgw_down')
def test_role_sync_rgw_down():
    zonegroup = realm.master_zonegroup()
    try:
        if not stop_2nd_rgw(zonegroup):
            raise SkipTest("test_role_sync_rgw_down skipped. More than one rgw needed in any one or multiple zone(s).")

        test_role_sync()
    finally:
        start_2nd_rgw(zonegroup)

@attr('fails_with_rgw')
@attr('rgw_down')
def test_bucket_full_sync_after_data_sync_init_rgw_down():
    zonegroup = realm.master_zonegroup()
    try:
        if not stop_2nd_rgw(zonegroup):
            raise SkipTest("test_bucket_full_sync_after_data_sync_init_rgw_down skipped. More than one rgw needed in any one or multiple zone(s).")

        test_bucket_full_sync_after_data_sync_init()
    finally:
        start_2nd_rgw(zonegroup)

@attr('fails_with_rgw')
@attr('rgw_down')
def test_sync_policy_config_zonegroup_rgw_down():
    zonegroup = realm.master_zonegroup()
    try:
        if not stop_2nd_rgw(zonegroup):
            raise SkipTest("test_sync_policy_config_zonegroup_rgw_down skipped. More than one rgw needed in any one or multiple zone(s).")

        test_sync_policy_config_zonegroup()
    finally:
        start_2nd_rgw(zonegroup)

@attr('fails_with_rgw')
@attr('rgw_down')
def test_sync_flow_symmetrical_zonegroup_all_rgw_down():
    zonegroup = realm.master_zonegroup()
    try:
        if not stop_2nd_rgw(zonegroup):
            raise SkipTest("test_sync_flow_symmetrical_zonegroup_all_rgw_down skipped. More than one rgw needed in any one or multiple zone(s).")

        test_sync_flow_symmetrical_zonegroup_all()
    finally:
        start_2nd_rgw(zonegroup)

def test_topic_notification_sync():
    zonegroup = realm.master_zonegroup()
    zonegroup_meta_checkpoint(zonegroup)
    # let wait for users and other settings to sync across all zones.
    time.sleep(config.checkpoint_delay)
    # create topics in each zone.
    zonegroup_conns = ZonegroupConns(zonegroup)
    topic_arns, zone_topic = create_topic_per_zone(zonegroup_conns)
    log.debug("topic_arns: %s", topic_arns)

    zonegroup_meta_checkpoint(zonegroup)

    # verify topics exists in all zones
    for conn in zonegroup_conns.zones:
        topic_list = conn.list_topics()
        log.debug("topics for zone=%s = %s", conn.name, topic_list)
        assert_equal(len(topic_list), len(topic_arns))
        for topic_arn_map in topic_list:
            assert_true(topic_arn_map['TopicArn'] in topic_arns)

    # create a bucket
    bucket = zonegroup_conns.rw_zones[0].create_bucket(gen_bucket_name())
    log.debug('created bucket=%s', bucket.name)
    zonegroup_meta_checkpoint(zonegroup)

    # create bucket_notification in each zone.
    notification_ids = []
    num = 1
    for zone_conn, topic_arn in zone_topic:
        noti_id = "bn" + '-' + run_prefix + '-' + str(num)
        notification_ids.append(noti_id)
        topic_conf = {'Id': noti_id,
                      'TopicArn': topic_arn,
                      'Events': ['s3:ObjectCreated:*']
                     }
        num += 1
        log.info('creating bucket notification for zone=%s name=%s', zone_conn.name, noti_id)
        zone_conn.create_notification(bucket.name, [topic_conf])
    zonegroup_meta_checkpoint(zonegroup)

    # verify notifications exists in all zones
    for conn in zonegroup_conns.zones:
        notification_list = conn.list_notifications(bucket.name)
        log.debug("notifications for zone=%s = %s", conn.name, notification_list)
        assert_equal(len(notification_list), len(topic_arns))
        for notification in notification_list:
            assert_true(notification['Id'] in notification_ids)

    # verify bucket_topic mapping
    # create a new bucket and subcribe it to first topic.
    bucket_2 = zonegroup_conns.rw_zones[0].create_bucket(gen_bucket_name())
    notif_id = "bn-2" + '-' + run_prefix
    topic_conf = {'Id': notif_id,
                  'TopicArn': topic_arns[0],
                  'Events': ['s3:ObjectCreated:*']
                  }
    zonegroup_conns.rw_zones[0].create_notification(bucket_2.name, [topic_conf])
    zonegroup_meta_checkpoint(zonegroup)
    for conn in zonegroup_conns.zones:
        topics = get_topics(conn.zone)
        for topic in topics:
            if topic['arn'] == topic_arns[0]:
                assert_equal(len(topic['subscribed_buckets']), 2)
                assert_true(bucket_2.name in topic['subscribed_buckets'])
            else:
                assert_equal(len(topic['subscribed_buckets']), 1)
            assert_true(bucket.name in topic['subscribed_buckets'])

    # delete the 2nd bucket and verify the mapping is removed.
    zonegroup_conns.rw_zones[0].delete_bucket(bucket_2.name)
    zonegroup_meta_checkpoint(zonegroup)
    for conn in zonegroup_conns.zones:
        topics = get_topics(conn.zone)
        for topic in topics:
            assert_equal(len(topic['subscribed_buckets']), 1)
        '''TODO(Remove the break once the https://tracker.ceph.com/issues/20802
           is fixed, as the secondary site bucket instance info is currently not
           getting deleted coz of the bug hence the bucket-topic mapping
           deletion is not invoked on secondary sites.)'''
        break

    # delete notifications
    zonegroup_conns.rw_zones[0].delete_notifications(bucket.name)
    log.debug('Deleting all notifications for  bucket=%s', bucket.name)
    zonegroup_meta_checkpoint(zonegroup)

    # verify notification deleted in all zones
    for conn in zonegroup_conns.zones:
        notification_list = conn.list_notifications(bucket.name)
        assert_equal(len(notification_list), 0)

    # delete topics
    for zone_conn, topic_arn in zone_topic:
        log.debug('deleting topic zone=%s arn=%s', zone_conn.name, topic_arn)
        zone_conn.delete_topic(topic_arn)
    zonegroup_meta_checkpoint(zonegroup)

    # verify topics deleted in all zones
    for conn in zonegroup_conns.zones:
        topic_list = conn.list_topics()
        assert_equal(len(topic_list), 0)

def test_account_metadata_sync():
    zonegroup = realm.master_zonegroup()
    zonegroup_conns = ZonegroupConns(zonegroup)

    inline_policy = json.dumps({'Version': '2012-10-17', 'Statement': [{'Effect': 'Allow', 'Action': 's3:*', 'Resource': '*'}]})
    managed_policy_arn = 'arn:aws:iam::aws:policy/AmazonS3FullAccess'

    for source_conn in zonegroup_conns.rw_zones:
        iam = source_conn.iam_conn
        name = source_conn.name
        # create user, add access key, user policy, managed policy
        iam.create_user(UserName=name)
        iam.create_access_key(UserName=name)
        iam.put_user_policy(UserName=name, PolicyName='Allow', PolicyDocument=inline_policy)
        iam.attach_user_policy(UserName=name, PolicyArn=managed_policy_arn)
        # create group, group policy, managed policy, add user to group
        iam.create_group(GroupName=name)
        iam.put_group_policy(GroupName=name, PolicyName='Allow', PolicyDocument=inline_policy)
        iam.attach_group_policy(GroupName=name, PolicyArn=managed_policy_arn)
        iam.add_user_to_group(GroupName=name, UserName=name)
        # create role, role policy, managed policy
        iam.create_role(RoleName=name, AssumeRolePolicyDocument=json.dumps({'Version': '2012-10-17', 'Statement': [{'Effect': 'Allow', 'Principal': {'AWS': 'arn:aws:iam:::user/testuser'}, 'Action': ['sts:AssumeRole']}]}))
        iam.put_role_policy(RoleName=name, PolicyName='Allow', PolicyDocument=inline_policy)
        iam.attach_role_policy(RoleName=name, PolicyArn=managed_policy_arn)
        # TODO: test oidc provider
        #iam.create_open_id_connect_provider(ClientIDList=['clientid'], ThumbprintList=['3768084dfb3d2b68b7897bf5f565da8efEXAMPLE'], Url=f'http://{name}.example.com')

    realm_meta_checkpoint(realm)

    # check that all users/groups/roles are equal across all zones
    for source_conn, target_conn in combinations(zonegroup_conns.zones, 2):
        if target_conn.zone.has_roles():
            check_roles_eq(source_conn, target_conn)
            check_users_eq(source_conn, target_conn)
            check_groups_eq(source_conn, target_conn)
            check_oidc_providers_eq(source_conn, target_conn)

    for source_conn in zonegroup_conns.rw_zones:
        iam = source_conn.iam_conn
        name = source_conn.name

        #iam.delete_open_id_connect_provider(OpenIDConnectProviderArn=f'arn:aws:iam::RGW11111111111111111:oidc-provider/{name}.example.com')

        iam.detach_role_policy(RoleName=name, PolicyArn=managed_policy_arn)
        iam.delete_role_policy(RoleName=name, PolicyName='Allow')
        iam.delete_role(RoleName=name)

        iam.remove_user_from_group(GroupName=name, UserName=name)
        iam.detach_group_policy(GroupName=name, PolicyArn=managed_policy_arn)
        iam.delete_group_policy(GroupName=name, PolicyName='Allow')
        iam.delete_group(GroupName=name)

        iam.detach_user_policy(UserName=name, PolicyArn=managed_policy_arn)
        iam.delete_user_policy(UserName=name, PolicyName='Allow')
        key_id = iam.list_access_keys(UserName=name)['AccessKeyMetadata'][0]['AccessKeyId']
        iam.delete_access_key(UserName=name, AccessKeyId=key_id)
        iam.delete_user(UserName=name)

    realm_meta_checkpoint(realm)

    # check that all users/groups/roles are equal across all zones
    for source_conn, target_conn in combinations(zonegroup_conns.zones, 2):
        if target_conn.zone.has_roles():
            check_roles_eq(source_conn, target_conn)
            check_users_eq(source_conn, target_conn)
            check_groups_eq(source_conn, target_conn)
            check_oidc_providers_eq(source_conn, target_conn)<|MERGE_RESOLUTION|>--- conflicted
+++ resolved
@@ -1928,7 +1928,7 @@
                       zone.iam_conn.get_role, RoleName=role_name)
         log.info(f'success, zone: {zone.name} does not have role: {role_name}')
 
-<<<<<<< HEAD
+
 def test_replication_status():
     zonegroup = realm.master_zonegroup()
     zonegroup_conns = ZonegroupConns(zonegroup)
@@ -1956,7 +1956,7 @@
     log.info("checking that ReplicationStatus update did not write a bilog")
     bilog = bilog_list(zone.zone, bucket.name)
     assert(len(bilog) == 0)
-=======
+
 def test_object_acl():
     zonegroup = realm.master_zonegroup()
     zonegroup_conns = ZonegroupConns(zonegroup)
@@ -1987,7 +1987,7 @@
     bucket2 = get_bucket(secondary, bucket.name)
     after_set_acl = bucket2.get_acl(k)
     assert(len(after_set_acl.acl.grants) == 2) # read grant added on AllUsers
->>>>>>> 6db87804
+
 
 @attr('fails_with_rgw')
 @attr('data_sync_init')
