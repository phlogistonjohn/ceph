// -*- mode:C++; tab-width:8; c-basic-offset:2; indent-tabs-mode:t -*- 
// vim: ts=8 sw=2 smarttab
/*
 * Ceph - scalable distributed file system
 *
 * Copyright (C) 2011 New Dream Network
 *
 * This is free software; you can redistribute it and/or
 * modify it under the terms of the GNU General Public
 * License version 2.1, as published by the Free Software
 * Foundation.	See file COPYING.
 *
 */

#define __STDC_FORMAT_MACROS
#include "common/Cond.h"
#include "common/errno.h"
#include "include/rbd/librbd.hpp"

#include <errno.h>
#include <inttypes.h>

#define DOUT_SUBSYS rbd
#undef dout_prefix
#define dout_prefix *_dout << "librbd: "

namespace librbd {

  using ceph::bufferlist;
  using librados::snap_t;
  using librados::IoCtx;
  using librados::Rados;

  class WatchCtx;

  struct SnapInfo {
    snap_t id;
    uint64_t size;
    SnapInfo(snap_t _id, uint64_t _size) : id(_id), size(_size) {};
  };

  struct ImageCtx {
    struct rbd_obj_header_ondisk header;
    ::SnapContext snapc;
    vector<snap_t> snaps;
    std::map<std::string, struct SnapInfo> snaps_by_name;
    uint64_t snapid;
    std::string name;
    std::string snapname;
    IoCtx data_ctx, md_ctx;
    WatchCtx *wctx;
    bool needs_refresh;
    Mutex refresh_lock;
    Mutex lock; // protects access to snapshot and header information

    ImageCtx(std::string imgname, IoCtx& p) : snapid(CEPH_NOSNAP),
					      name(imgname),
					      needs_refresh(true),
					      refresh_lock("librbd::ImageCtx::refresh_lock"),
					      lock("librbd::ImageCtx::lock") {
      md_ctx.dup(p);
      data_ctx.dup(p);
    }

    ~ImageCtx() {
    }

    int snap_set(std::string snap_name)
    {
      std::map<std::string, struct SnapInfo>::iterator it = snaps_by_name.find(snap_name);
      if (it != snaps_by_name.end()) {
	snapname = snap_name;
	snapid = it->second.id;
	return 0;
      }
      snap_unset();
      return -ENOENT;
    }

    void snap_unset()
    {
      snapid = CEPH_NOSNAP;
      snapname = "";
    }

    snap_t get_snapid(std::string snap_name) const
    {
      std::map<std::string, struct SnapInfo>::const_iterator it = snaps_by_name.find(snap_name);
      if (it != snaps_by_name.end())
	return it->second.id;
      return CEPH_NOSNAP;
    }

    void add_snap(std::string snap_name, snap_t id, uint64_t size)
    {
      snapc.snaps.push_back(id);
      snaps.push_back(id);
      struct SnapInfo info(id, size);
      snaps_by_name.insert(std::pair<std::string, struct SnapInfo>(snap_name, info));
    }

    const string md_oid() const
    {
      return name + RBD_SUFFIX;
    }
  };

  class WatchCtx : public librados::WatchCtx {
    ImageCtx *ictx;
    bool valid;
    Mutex lock;
  public:
    uint64_t cookie;
    WatchCtx(ImageCtx *ctx) : ictx(ctx),
			      valid(true),
			      lock("librbd::WatchCtx") {}
    virtual ~WatchCtx() {}
    void invalidate();
    virtual void notify(uint8_t opcode, uint64_t ver);
  };

  struct AioCompletion;

  struct AioBlockCompletion {
    struct AioCompletion *completion;
    uint64_t ofs;
    size_t len;
    char *buf;
    map<uint64_t,uint64_t> m;
    bufferlist data_bl;

    AioBlockCompletion(AioCompletion *aio_completion, uint64_t _ofs, size_t _len, char *_buf) :
                                            completion(aio_completion), ofs(_ofs), len(_len), buf(_buf) {}
    void complete(ssize_t r);
  };

  struct AioCompletion {
    Mutex lock;
    Cond cond;
    bool done;
    ssize_t rval;
    callback_t complete_cb;
    void *complete_arg;
    rbd_completion_t rbd_comp;
    int pending_count;
    int ref;
    bool released;

    AioCompletion() : lock("AioCompletion::lock", true), done(false), rval(0), complete_cb(NULL), complete_arg(NULL),
		      rbd_comp(NULL), pending_count(1), ref(1), released(false) {
      dout(20) << "AioCompletion::AioCompletion() this=" << (void *)this << dendl;
    }
    ~AioCompletion() {
      dout(20) << "AioCompletion::~AioCompletion() this=" << (void *)this << dendl;
    }

    int wait_for_complete() {
      dout(20) << "AioCompletion::wait_for_complete() this=" << (void *)this << dendl;
      lock.Lock();
      while (!done)
	cond.Wait(lock);
      lock.Unlock();
      return 0;
    }

    void add_block_completion(AioBlockCompletion *aio_completion) {
      dout(20) << "AioCompletion::add_block_completion() this=" << (void *)this << dendl;
      lock.Lock();
      pending_count++;
      lock.Unlock();
      get();
    }

    void finish_adding_completions() {
      dout(20) << "AioCompletion::finish_adding_completions() this=" << (void *)this << dendl;
      lock.Lock();
      assert(pending_count);
      int count = --pending_count;
      if (!count) {
	complete();
      }
      lock.Unlock();
    }

    void complete() {
      dout(20) << "AioCompletion::complete() this=" << (void *)this << dendl;
      assert(lock.is_locked());
      if (complete_cb) {
	complete_cb(rbd_comp, complete_arg);
      }
      done = true;
      cond.Signal();
    }

    void set_complete_cb(void *cb_arg, callback_t cb) {
      complete_cb = cb;
      complete_arg = cb_arg;
    }

    void complete_block(AioBlockCompletion *block_completion, ssize_t r);

    ssize_t get_return_value() {
      dout(20) << "AioCompletion::get_return_value() this=" << (void *)this << dendl;
      lock.Lock();
      ssize_t r = rval;
      lock.Unlock();
      return r;
    }

    void get() {
      lock.Lock();
      dout(20) << " AioCompletion::get() this=" << (void *)this << " " << ref << " -> " << ref + 1 << dendl;
      assert(ref > 0);
      ref++;
      lock.Unlock();
    }
    void release() {
      lock.Lock();
      dout(20) << "AioCompletion::release() this=" << (void *)this << dendl;
      assert(!released);
      released = true;
      put_unlock();
    }
    void put() {
      lock.Lock();
      put_unlock();
    }
    void put_unlock() {
      assert(ref > 0);
      dout(20) << "AioCompletion::put_unlock() this=" << (void *)this << " " << ref << " -> " << ref - 1 << dendl;
      int n = --ref;
      lock.Unlock();
      if (!n)
	delete this;
    }
  };

  void rados_cb(rados_completion_t cb, void *arg);
  void rados_aio_sparse_read_cb(rados_completion_t cb, void *arg);

  int snap_set(ImageCtx *ictx, const char *snap_name);
  int list(IoCtx& io_ctx, std::vector<string>& names);
  int create(IoCtx& io_ctx, const char *imgname, uint64_t size, int *order);
  int rename(IoCtx& io_ctx, const char *srcname, const char *dstname);
  int info(ImageCtx *ictx, image_info_t& info, size_t image_size);
  int remove(IoCtx& io_ctx, const char *imgname);
  int resize(ImageCtx *ictx, uint64_t size);
  int snap_create(ImageCtx *ictx, const char *snap_name);
  int snap_list(ImageCtx *ictx, std::vector<snap_info_t>& snaps);
  int snap_rollback(ImageCtx *ictx, const char *snap_name);
  int snap_remove(ImageCtx *ictx, const char *snap_name);
  int add_snap(ImageCtx *ictx, const char *snap_name);
  int rm_snap(ImageCtx *ictx, const char *snap_name);
  int ictx_check(ImageCtx *ictx);
  int ictx_refresh(ImageCtx *ictx, const char *snap_name);
  int copy(IoCtx& src_md_ctx, const char *srcname, IoCtx& dest_md_ctx, const char *destname);

  int open_image(IoCtx& io_ctx, ImageCtx *ictx, const char *name, const char *snap_name);
  void close_image(ImageCtx *ictx);

  void trim_image(IoCtx& io_ctx, const rbd_obj_header_ondisk &header, uint64_t newsize);
  int read_rbd_info(IoCtx& io_ctx, const string& info_oid, struct rbd_info *info);

  int touch_rbd_info(IoCtx& io_ctx, const string& info_oid);
  int rbd_assign_bid(IoCtx& io_ctx, const string& info_oid, uint64_t *id);
  int read_header_bl(IoCtx& io_ctx, const string& md_oid, bufferlist& header, uint64_t *ver);
  int notify_change(IoCtx& io_ctx, const string& oid, uint64_t *pver, ImageCtx *ictx);
  int read_header(IoCtx& io_ctx, const string& md_oid, struct rbd_obj_header_ondisk *header, uint64_t *ver);
  int write_header(IoCtx& io_ctx, const string& md_oid, bufferlist& header);
  int tmap_set(IoCtx& io_ctx, const string& imgname);
  int tmap_rm(IoCtx& io_ctx, const string& imgname);
  int rollback_image(ImageCtx *ictx, uint64_t snapid);
  void image_info(const rbd_obj_header_ondisk& header, image_info_t& info, size_t info_size);
  string get_block_oid(const rbd_obj_header_ondisk &header, uint64_t num);
  uint64_t get_max_block(const rbd_obj_header_ondisk &header);
  uint64_t get_block_size(const rbd_obj_header_ondisk &header);
  uint64_t get_block_num(const rbd_obj_header_ondisk &header, uint64_t ofs);
  uint64_t get_block_ofs(const rbd_obj_header_ondisk &header, uint64_t ofs);
  int check_io(ImageCtx *ictx, uint64_t off, uint64_t len);
  int init_rbd_info(struct rbd_info *info);
  void init_rbd_header(struct rbd_obj_header_ondisk& ondisk,
			      uint64_t size, int *order, uint64_t bid);

  int64_t read_iterate(ImageCtx *ictx, uint64_t off, size_t len,
		       int (*cb)(uint64_t, size_t, const char *, void *),
		       void *arg);
  ssize_t read(ImageCtx *ictx, uint64_t off, size_t len, char *buf);
  ssize_t write(ImageCtx *ictx, uint64_t off, size_t len, const char *buf);
  int aio_write(ImageCtx *ictx, uint64_t off, size_t len, const char *buf,
                AioCompletion *c);
  int aio_read(ImageCtx *ictx, uint64_t off, size_t len,
               char *buf, AioCompletion *c);

  AioCompletion *aio_create_completion() {
    AioCompletion *c= new AioCompletion;
    return c;
  }
  AioCompletion *aio_create_completion(void *cb_arg, callback_t cb_complete) {
    AioCompletion *c = new AioCompletion;
    c->set_complete_cb(cb_arg, cb_complete);
    return c;
  }

void WatchCtx::invalidate()
{
  Mutex::Locker l(lock);
  valid = false;
}

void WatchCtx::notify(uint8_t opcode, uint64_t ver)
{
  Mutex::Locker l(lock);
  dout(1) <<  " got notification opcode=" << (int)opcode << " ver=" << ver << " cookie=" << cookie << dendl;
  if (valid) {
    Mutex::Locker lictx(ictx->refresh_lock);
    ictx->needs_refresh = true;
  }
}

void init_rbd_header(struct rbd_obj_header_ondisk& ondisk,
					uint64_t size, int *order, uint64_t bid)
{
  uint32_t hi = bid >> 32;
  uint32_t lo = bid & 0xFFFFFFFF;
  memset(&ondisk, 0, sizeof(ondisk));

  memcpy(&ondisk.text, RBD_HEADER_TEXT, sizeof(RBD_HEADER_TEXT));
  memcpy(&ondisk.signature, RBD_HEADER_SIGNATURE, sizeof(RBD_HEADER_SIGNATURE));
  memcpy(&ondisk.version, RBD_HEADER_VERSION, sizeof(RBD_HEADER_VERSION));

  snprintf(ondisk.block_name, sizeof(ondisk.block_name), "rb.%x.%x", hi, lo);

  if (!*order)
    *order = RBD_DEFAULT_OBJ_ORDER;

  ondisk.image_size = size;
  ondisk.options.order = *order;
  ondisk.options.crypt_type = RBD_CRYPT_NONE;
  ondisk.options.comp_type = RBD_COMP_NONE;
  ondisk.snap_seq = 0;
  ondisk.snap_count = 0;
  ondisk.reserved = 0;
  ondisk.snap_names_len = 0;
}

void image_info(const rbd_obj_header_ondisk& header, image_info_t& info, size_t infosize)
{
  int obj_order = header.options.order;
  info.size = header.image_size;
  info.obj_size = 1 << obj_order;
  info.num_objs = header.image_size >> obj_order;
  info.order = obj_order;
  memcpy(&info.block_name_prefix, &header.block_name, RBD_MAX_BLOCK_NAME_SIZE);
  info.parent_pool = -1;
  bzero(&info.parent_name, RBD_MAX_IMAGE_NAME_SIZE);
}

string get_block_oid(const rbd_obj_header_ondisk &header, uint64_t num)
{
  char o[RBD_MAX_BLOCK_NAME_SIZE];
  snprintf(o, RBD_MAX_BLOCK_NAME_SIZE,
       "%s.%012" PRIx64, header.block_name, num);
  return o;
}

uint64_t get_max_block(const rbd_obj_header_ondisk &header)
{
  uint64_t size = header.image_size;
  int obj_order = header.options.order;
  uint64_t block_size = 1 << obj_order;
  uint64_t numseg = (size + block_size - 1) >> obj_order;

  return numseg;
}

uint64_t get_block_ofs(const rbd_obj_header_ondisk &header, uint64_t ofs)
{
  int obj_order = header.options.order;
  uint64_t block_size = 1 << obj_order;
  return ofs & (block_size - 1);
}

uint64_t get_block_size(const rbd_obj_header_ondisk &header)
{
  return 1 << header.options.order;
}

uint64_t get_block_num(const rbd_obj_header_ondisk &header, uint64_t ofs)
{
  int obj_order = header.options.order;
  uint64_t num = ofs >> obj_order;

  return num;
}

int init_rbd_info(struct rbd_info *info)
{
  memset(info, 0, sizeof(*info));
  return 0;
}

void trim_image(IoCtx& io_ctx, const rbd_obj_header_ondisk &header, uint64_t newsize)
{
  uint64_t numseg = get_max_block(header);
  uint64_t start = get_block_num(header, newsize);
  dout(2) << "trimming image data from " << numseg << " to " << start << " objects..." << dendl;
  for (uint64_t i=start; i<numseg; i++) {
    string oid = get_block_oid(header, i);
    io_ctx.remove(oid);
    if ((i & 127) == 0) {
      dout(2) << "\t" << i << "/" << numseg << dendl;
    }
  }
}

int read_rbd_info(IoCtx& io_ctx, const string& info_oid, struct rbd_info *info)
{
  int r;
  bufferlist bl;
  r = io_ctx.read(info_oid, bl, sizeof(*info), 0);
  if (r < 0)
    return r;
  if (r == 0) {
    return init_rbd_info(info);
  }

  if (r < (int)sizeof(*info))
    return -EIO;

  memcpy(info, bl.c_str(), r);
  return 0;
}

int touch_rbd_info(IoCtx& io_ctx, const string& info_oid)
{
  bufferlist bl;
  int r = io_ctx.write(info_oid, bl, 0, 0);
  if (r < 0)
    return r;
  return 0;
}

int rbd_assign_bid(IoCtx& io_ctx, const string& info_oid, uint64_t *id)
{
  bufferlist bl, out;
  *id = 0;

  int r = touch_rbd_info(io_ctx, info_oid);
  if (r < 0)
    return r;

  r = io_ctx.exec(info_oid, "rbd", "assign_bid", bl, out);
  if (r < 0)
    return r;

  bufferlist::iterator iter = out.begin();
  ::decode(*id, iter);

  return 0;
}


int read_header_bl(IoCtx& io_ctx, const string& md_oid, bufferlist& header, uint64_t *ver)
{
  int r;
#define READ_SIZE 4096
  do {
    bufferlist bl;
    r = io_ctx.read(md_oid, bl, READ_SIZE, 0);
    if (r < 0)
      return r;
    header.claim_append(bl);
   } while (r == READ_SIZE);

  if (ver)
    *ver = io_ctx.get_last_version();

  return 0;
}

int notify_change(IoCtx& io_ctx, const string& oid, uint64_t *pver, ImageCtx *ictx)
{
  uint64_t ver;

  if (ictx) {
    assert(ictx->lock.is_locked());
    ictx->refresh_lock.Lock();
    ictx->needs_refresh = true;
    ictx->refresh_lock.Unlock();
  }

  if (pver)
    ver = *pver;
  else
    ver = io_ctx.get_last_version();
  io_ctx.notify(oid, ver);
  return 0;
}

int read_header(IoCtx& io_ctx, const string& md_oid, struct rbd_obj_header_ondisk *header, uint64_t *ver)
{
  bufferlist header_bl;
  int r = read_header_bl(io_ctx, md_oid, header_bl, ver);
  if (r < 0)
    return r;
  if (header_bl.length() < (int)sizeof(*header))
    return -EIO;
  memcpy(header, header_bl.c_str(), sizeof(*header));

  return 0;
}

int write_header(IoCtx& io_ctx, const string& md_oid, bufferlist& header)
{
  bufferlist bl;
  int r = io_ctx.write(md_oid, header, header.length(), 0);

  notify_change(io_ctx, md_oid, NULL, NULL);

  return r;
}

int tmap_set(IoCtx& io_ctx, const string& imgname)
{
  bufferlist cmdbl, emptybl;
  __u8 c = CEPH_OSD_TMAP_SET;
  ::encode(c, cmdbl);
  ::encode(imgname, cmdbl);
  ::encode(emptybl, cmdbl);
  return io_ctx.tmap_update(RBD_DIRECTORY, cmdbl);
}

int tmap_rm(IoCtx& io_ctx, const string& imgname)
{
  bufferlist cmdbl;
  __u8 c = CEPH_OSD_TMAP_RM;
  ::encode(c, cmdbl);
  ::encode(imgname, cmdbl);
  return io_ctx.tmap_update(RBD_DIRECTORY, cmdbl);
}

int rollback_image(ImageCtx *ictx, uint64_t snapid)
{
  assert(ictx->lock.is_locked());
  uint64_t numseg = get_max_block(ictx->header);

  for (uint64_t i = 0; i < numseg; i++) {
    int r;
    string oid = get_block_oid(ictx->header, i);
    r = ictx->data_ctx.selfmanaged_snap_rollback(oid, snapid);
    dout(10) << "selfmanaged_snap_rollback on " << oid << " to " << snapid << " returned " << r << dendl;
    if (r < 0 && r != -ENOENT)
      return r;
  }
  return 0;
}

int list(IoCtx& io_ctx, std::vector<std::string>& names)
{
  dout(20) << "list " << &io_ctx << dendl;

  bufferlist bl;
  int r = io_ctx.read(RBD_DIRECTORY, bl, 0, 0);
  if (r < 0)
    return r;

  bufferlist::iterator p = bl.begin();
  bufferlist header;
  map<string,bufferlist> m;
  ::decode(header, p);
  ::decode(m, p);
  for (map<string,bufferlist>::iterator q = m.begin(); q != m.end(); q++)
    names.push_back(q->first);
  return 0;
}

int snap_create(ImageCtx *ictx, const char *snap_name)
{
  dout(20) << "snap_create " << ictx << " " << snap_name << dendl;

  int r = ictx_check(ictx);
  if (r < 0)
    return r;

  Mutex::Locker l(ictx->lock);
  r = add_snap(ictx, snap_name);

  if (r < 0)
    return r;

  notify_change(ictx->md_ctx, ictx->md_oid(), NULL, ictx);

  return 0;
}

int snap_remove(ImageCtx *ictx, const char *snap_name)
{
  dout(20) << "snap_remove " << ictx << " " << snap_name << dendl;

  int r = ictx_check(ictx);
  if (r < 0)
    return r;

  Mutex::Locker l(ictx->lock);
  snap_t snapid = ictx->get_snapid(snap_name);
  if (snapid == CEPH_NOSNAP)
    return -ENOENT;

  r = rm_snap(ictx, snap_name);
  if (r < 0)
    return r;

  r = ictx->data_ctx.selfmanaged_snap_remove(snapid);

  if (r < 0)
    return r;

  notify_change(ictx->md_ctx, ictx->md_oid(), NULL, ictx);

  return 0;
}

int create(IoCtx& io_ctx, const char *imgname, uint64_t size, int *order)
{
  dout(20) << "create " << &io_ctx << " name = " << imgname << " size = " << size << dendl;

  string md_oid = imgname;
  md_oid += RBD_SUFFIX;

  // make sure it doesn't already exist
  int r = io_ctx.stat(md_oid, NULL, NULL);
  if (r == 0) {
    derr << "rbd image header " << md_oid << " already exists" << dendl;
    return -EEXIST;
  }

  uint64_t bid;
  string dir_info = RBD_INFO;
  r = rbd_assign_bid(io_ctx, dir_info, &bid);
  if (r < 0) {
    derr << "failed to assign a block name for image" << dendl;
    return r;
  }

  struct rbd_obj_header_ondisk header;
  init_rbd_header(header, size, order, bid);

  bufferlist bl;
  bl.append((const char *)&header, sizeof(header));

  dout(2) << "adding rbd image to directory..." << dendl;
  bufferlist cmdbl, emptybl;
  __u8 c = CEPH_OSD_TMAP_SET;
  ::encode(c, cmdbl);
  ::encode(imgname, cmdbl);
  ::encode(emptybl, cmdbl);
  r = io_ctx.tmap_update(RBD_DIRECTORY, cmdbl);
  if (r < 0) {
    derr << "error adding img to directory: " << strerror(-r)<< dendl;
    return r;
  }

  dout(2) << "creating rbd image..." << dendl;
  r = io_ctx.write(md_oid, bl, bl.length(), 0);
  if (r < 0) {
    derr << "error writing header: " << strerror(-r) << dendl;
    return r;
  }

  dout(2) << "done." << dendl;
  return 0;
}

int rename(IoCtx& io_ctx, const char *srcname, const char *dstname)
{
  dout(20) << "rename " << &io_ctx << " " << srcname << " -> " << dstname << dendl;

  string md_oid = srcname;
  md_oid += RBD_SUFFIX;
  string dst_md_oid = dstname;
  dst_md_oid += RBD_SUFFIX;
  string dstname_str = dstname;
  string imgname_str = srcname;
  uint64_t ver;
  bufferlist header;
  int r = read_header_bl(io_ctx, md_oid, header, &ver);
  if (r < 0) {
    derr << "error reading header: " << md_oid << ": " << strerror(-r) << dendl;
    return r;
  }
  r = io_ctx.stat(dst_md_oid, NULL, NULL);
  if (r == 0) {
    derr << "rbd image header " << dst_md_oid << " already exists" << dendl;
    return -EEXIST;
  }
  r = write_header(io_ctx, dst_md_oid, header);
  if (r < 0) {
    derr << "error writing header: " << dst_md_oid << ": " << strerror(-r) << dendl;
    return r;
  }
  r = tmap_set(io_ctx, dstname_str);
  if (r < 0) {
    io_ctx.remove(dst_md_oid);
    derr << "can't add " << dst_md_oid << " to directory" << dendl;
    return r;
  }
  r = tmap_rm(io_ctx, imgname_str);
  if (r < 0)
    derr << "warning: couldn't remove old entry from directory (" << imgname_str << ")" << dendl;

  r = io_ctx.remove(md_oid);
  if (r < 0 && r != -ENOENT)
    derr << "warning: couldn't remove old metadata" << dendl;
  notify_change(io_ctx, md_oid, NULL, NULL);

  return 0;
}


int info(ImageCtx *ictx, image_info_t& info, size_t infosize)
{
  dout(20) << "info " << ictx << dendl;

  int r = ictx_check(ictx);
  if (r < 0)
    return r;

  Mutex::Locker l(ictx->lock);
  image_info(ictx->header, info, infosize);
  return 0;
}

int remove(IoCtx& io_ctx, const char *imgname)
{
  dout(20) << "remove " << &io_ctx << " " << imgname << dendl;

  string md_oid = imgname;
  md_oid += RBD_SUFFIX;

  struct rbd_obj_header_ondisk header;
  int r = read_header(io_ctx, md_oid, &header, NULL);
  if (r >= 0) {
    trim_image(io_ctx, header, 0);
    dout(2) << "removing header..." << dendl;
    io_ctx.remove(md_oid);
  }

  dout(2) << "removing rbd image to directory..." << dendl;
  bufferlist cmdbl;
  __u8 c = CEPH_OSD_TMAP_RM;
  ::encode(c, cmdbl);
  ::encode(imgname, cmdbl);
  r = io_ctx.tmap_update(RBD_DIRECTORY, cmdbl);
  if (r < 0) {
    derr << "error removing img from directory: " << strerror(-r)<< dendl;
    return r;
  }

  dout(2) << "done." << dendl;
  return 0;
}

int resize(ImageCtx *ictx, uint64_t size)
{
  dout(20) << "resize " << ictx << " " << ictx->header.image_size << " -> " << size << dendl;

  int r = ictx_check(ictx);
  if (r < 0)
    return r;

  Mutex::Locker l(ictx->lock);
  // trim
  if (size == ictx->header.image_size) {
    dout(2) << "no change in size (" << size << " -> " << ictx->header.image_size << ")" << dendl;
    return 0;
  }

  if (size > ictx->header.image_size) {
    dout(2) << "expanding image " << size << " -> " << ictx->header.image_size << " objects" << dendl;
    ictx->header.image_size = size;
  } else {
    dout(2) << "shrinking image " << size << " -> " << ictx->header.image_size << " objects" << dendl;
    trim_image(ictx->data_ctx, ictx->header, size);
    ictx->header.image_size = size;
  }

  // rewrite header
  bufferlist bl;
  bl.append((const char *)&(ictx->header), sizeof(ictx->header));
  r = ictx->md_ctx.write(ictx->md_oid(), bl, bl.length(), 0);

  if (r == -ERANGE)
    derr << "operation might have conflicted with another client!" << dendl;
  if (r < 0) {
    derr << "error writing header: " << strerror(-r) << dendl;
    return r;
  } else {
    notify_change(ictx->md_ctx, ictx->md_oid(), NULL, ictx);
  }

  dout(2) << "done." << dendl;

  return 0;
}

int snap_list(ImageCtx *ictx, std::vector<snap_info_t>& snaps)
{
  dout(20) << "snap_list " << ictx << dendl;

  int r = ictx_check(ictx);
  if (r < 0)
    return r;
  bufferlist bl, bl2;

  Mutex::Locker l(ictx->lock);
  for (std::map<std::string, struct SnapInfo>::iterator it = ictx->snaps_by_name.begin();
       it != ictx->snaps_by_name.end(); ++it) {
    snap_info_t info;
    info.name = it->first;
    info.id = it->second.id;
    info.size = it->second.size;
    snaps.push_back(info);
  }

  return 0;
}

int add_snap(ImageCtx *ictx, const char *snap_name)
{
  assert(ictx->lock.is_locked());

  bufferlist bl, bl2;
  uint64_t snap_id;

  int r = ictx->md_ctx.selfmanaged_snap_create(&snap_id);
  if (r < 0) {
    derr << "failed to create snap id: " << strerror(-r) << dendl;
    return r;
  }

  ::encode(snap_name, bl);
  ::encode(snap_id, bl);

  r = ictx->md_ctx.exec(ictx->md_oid(), "rbd", "snap_add", bl, bl2);
  if (r < 0) {
    derr << "rbd.snap_add execution failed failed: " << strerror(-r) << dendl;
    return r;
  }
  notify_change(ictx->md_ctx, ictx->md_oid(), NULL, ictx);

  return 0;
}

int rm_snap(ImageCtx *ictx, const char *snap_name)
{
  assert(ictx->lock.is_locked());

  bufferlist bl, bl2;
  ::encode(snap_name, bl);

  int r = ictx->md_ctx.exec(ictx->md_oid(), "rbd", "snap_remove", bl, bl2);
  if (r < 0) {
    derr << "rbd.snap_remove execution failed: " << strerror(-r) << dendl;
    return r;
  }

  return 0;
}

int ictx_check(ImageCtx *ictx)
{
  dout(20) << "ictx_check " << ictx << dendl;
  ictx->refresh_lock.Lock();
  bool needs_refresh = ictx->needs_refresh;
  ictx->refresh_lock.Unlock();

  if (needs_refresh) {
    Mutex::Locker l(ictx->lock);
    const char *snap = NULL;
    if (ictx->snapid != CEPH_NOSNAP)
      snap = ictx->snapname.c_str();

    int r = ictx_refresh(ictx, snap);
    if (r < 0) {
      derr << "Error re-reading rbd header: " << cpp_strerror(-r) << dendl;
      return r;
    }

    // check if the snapshot at which we were reading was removed
    if (snap && ictx->snapname != snap) {
      derr << "tried to read from a snapshot that no longer exists: " << snap << dendl;
      return -ENOENT;
    }
  }
  return 0;
}

int ictx_refresh(ImageCtx *ictx, const char *snap_name)
{
  assert(ictx->lock.is_locked());
  bufferlist bl, bl2;

  if (snap_name) {
    dout(20) << "ictx_refresh " << ictx << " snap = " << snap_name << dendl;
  } else {
    dout(20) << "ictx_refresh " << ictx << " no snap" << dendl;
  }

  int r = read_header(ictx->md_ctx, ictx->md_oid(), &(ictx->header), NULL);
  if (r < 0) {
    derr << "Error reading header: " << cpp_strerror(-r) << dendl;
    return r;
  }
  r = ictx->md_ctx.exec(ictx->md_oid(), "rbd", "snap_list", bl, bl2);
  if (r < 0) {
    derr << "Error listing snapshots: " << cpp_strerror(-r) << dendl;
    return r;
  }

  ictx->snaps.clear();
  ictx->snapc.snaps.clear();
  ictx->snaps_by_name.clear();

  uint32_t num_snaps;
  bufferlist::iterator iter = bl2.begin();
  ::decode(ictx->snapc.seq, iter);
  ::decode(num_snaps, iter);
  for (uint32_t i=0; i < num_snaps; i++) {
    uint64_t id, image_size;
    string s;
    ::decode(id, iter);
    ::decode(image_size, iter);
    ::decode(s, iter);
    ictx->add_snap(s, id, image_size);
  }

  if (!ictx->snapc.is_valid()) {
    derr << "image snap context is invalid!" << dendl;
    return -EIO;
  }

  if (snap_name) {
    r = ictx->snap_set(snap_name);
    if (r < 0) {
      derr << "could not set snap to " << snap_name << ": " << cpp_strerror(-r) << dendl;
      return r;
    }
    ictx->data_ctx.snap_set_read(ictx->snapid);
  }

  ictx->data_ctx.selfmanaged_snap_set_write_ctx(ictx->snapc.seq, ictx->snaps);

  ictx->refresh_lock.Lock();
  ictx->needs_refresh = false;
  ictx->refresh_lock.Unlock();

  return 0;
}

int snap_rollback(ImageCtx *ictx, const char *snap_name)
{
  dout(20) << "snap_rollback " << ictx << " snap = " << snap_name << dendl;

  int r = ictx_check(ictx);
  if (r < 0)
    return r;

  Mutex::Locker l(ictx->lock);
  snap_t snapid = ictx->get_snapid(snap_name);
  if (snapid == CEPH_NOSNAP) {
    derr << "No such snapshot found." << dendl;
    return -ENOENT;
  }

  r = rollback_image(ictx, snapid);
  if (r < 0) {
    derr << "Error rolling back image: " << cpp_strerror(-r) << dendl;
    return r;
  }

  // refresh without setting the snapid we read from
  ictx_refresh(ictx, NULL);
  snap_t new_snapid = ictx->get_snapid(snap_name);
  dout(20) << "snapid is " << ictx->snapid << " new snapid is " << new_snapid << dendl;

  notify_change(ictx->md_ctx, ictx->md_oid(), NULL, ictx);

  return 0;
}

int copy(IoCtx& src_md_ctx, const char *srcname, IoCtx& dest_md_ctx, const char *destname)
{
  struct rbd_obj_header_ondisk header, dest_header;
  int64_t ret;
  int r;
  IoCtx src_data_ctx(src_md_ctx);
  IoCtx dest_data_ctx(dest_md_ctx);
  string md_oid, dest_md_oid;
  md_oid = srcname;
  md_oid += RBD_SUFFIX;

  dest_md_oid = destname;
  dest_md_oid += RBD_SUFFIX;

  ret = read_header(src_md_ctx, md_oid, &header, NULL);
  if (ret < 0)
    return ret;

  uint64_t numseg = get_max_block(header);
  uint64_t block_size = get_block_size(header);
  int order = header.options.order;

  r = create(dest_md_ctx, destname, header.image_size, &order);
  if (r < 0) {
    derr << "header creation failed" << dendl;
    return r;
  }

  ret = read_header(dest_md_ctx, dest_md_oid, &dest_header, NULL);
  if (ret < 0) {
    derr << "failed to read newly created header" << dendl;
    return ret;
  }

  for (uint64_t i = 0; i < numseg; i++) {
    bufferlist bl;
    string oid = get_block_oid(header, i);
    string dest_oid = get_block_oid(dest_header, i);
    map<uint64_t, uint64_t> m;
    map<uint64_t, uint64_t>::iterator iter;
    r = src_data_ctx.sparse_read(oid, m, bl, block_size, 0);
    if (r < 0 && r == -ENOENT)
      r = 0;
    if (r < 0)
      return r;


    for (iter = m.begin(); iter != m.end(); ++iter) {
      uint64_t extent_ofs = iter->first;
      size_t extent_len = iter->second;
      bufferlist wrbl;
      if (extent_ofs + extent_len > bl.length()) {
	derr << "data error!" << dendl;
	return -EIO;
      }
      bl.copy(extent_ofs, extent_len, wrbl);
      r = dest_data_ctx.write(dest_oid, wrbl, extent_len, extent_ofs);
      if (r < 0)
	goto done;
    }
  }
  r = 0;

done:
  return r;
}

int snap_set(ImageCtx *ictx, const char *snap_name)
{
  dout(20) << "snap_set " << ictx << " snap = " << (snap_name ? snap_name : "NULL") << dendl;

  int r = ictx_check(ictx);
  if (r < 0)
    return r;

  Mutex::Locker l(ictx->lock);
  if (snap_name)
    ictx->snap_set(snap_name);
  else
    ictx->snap_unset();

  ictx->data_ctx.snap_set_read(ictx->snapid);

  return 0;
}

int open_image(IoCtx& io_ctx, ImageCtx *ictx, const char *name, const char *snap_name)
{
  string sn = snap_name ? snap_name : "NULL";
  dout(20) << "open_image " << &io_ctx << " ictx =  " << ictx
	   << " name =  " << name << " snap_name = " << (snap_name ? snap_name : "NULL") << dendl;

  ictx->lock.Lock();
  int r = ictx_refresh(ictx, snap_name);
  ictx->lock.Unlock();
  if (r < 0)
    return r;

  WatchCtx *wctx = new WatchCtx(ictx);
  if (!wctx)
    return -ENOMEM;
  ictx->wctx = wctx;

  r = ictx->md_ctx.watch(ictx->md_oid(), 0, &(wctx->cookie), wctx);
  return r;
}

void close_image(ImageCtx *ictx)
{
  dout(20) << "close_image " << ictx << dendl;
  ictx->lock.Lock();
  ictx->wctx->invalidate();
  ictx->md_ctx.unwatch(ictx->md_oid(), ictx->wctx->cookie);
  delete ictx->wctx;
  ictx->lock.Unlock();
  delete ictx;
}

int64_t read_iterate(ImageCtx *ictx, uint64_t off, size_t len,
		     int (*cb)(uint64_t, size_t, const char *, void *),
		     void *arg)
{
  dout(20) << "read_iterate " << ictx << " off = " << off << " len = " << len << dendl;

  int r = ictx_check(ictx);
  if (r < 0)
    return r;

  r = check_io(ictx, off, len);
  if (r < 0)
    return r;

  int64_t ret;
  int64_t total_read = 0;
  ictx->lock.Lock();
<<<<<<< HEAD
  uint64_t start_block = get_block_num(ictx->header, off);
  uint64_t end_block = get_block_num(ictx->header, off + len);
  uint64_t block_size = get_block_size(ictx->header);
=======
  uint64_t start_block = get_block_num(&ictx->header, off);
  uint64_t end_block = get_block_num(&ictx->header, off + len);
  uint64_t block_size = get_block_size(&ictx->header);
  uint64_t base = off - get_block_ofs(&ictx->header, off);
>>>>>>> e2144205
  ictx->lock.Unlock();
  uint64_t left = len;

  for (uint64_t i = start_block; i <= end_block; i++) {
    bufferlist bl;
    ictx->lock.Lock();
    string oid = get_block_oid(ictx->header, i);
    uint64_t block_ofs = get_block_ofs(ictx->header, off + total_read);
    ictx->lock.Unlock();
    uint64_t read_len = min(block_size - block_ofs, left);

    map<uint64_t, uint64_t> m;
    map<uint64_t, uint64_t>::iterator iter;
    uint64_t bl_ofs = 0;
    r = ictx->data_ctx.sparse_read(oid, m, bl, read_len, block_ofs);
    if (r < 0 && r == -ENOENT)
      r = 0;
    if (r < 0) {
      ret = r;
      goto done;
    }
    for (iter = m.begin(); iter != m.end(); ++iter) {
      uint64_t extent_ofs = iter->first;
      size_t extent_len = iter->second;
dout(0) << "extent_ofs=" << extent_ofs << " extent_len=" << extent_len << dendl;
      /* a hole? */
      if (extent_ofs - block_ofs > 0) {
        r = cb(base + total_read + block_ofs, extent_ofs - block_ofs, NULL, arg);
        if (r < 0)
          return r;
      }

      if (bl_ofs + extent_len > bl.length())
        return -EIO;

      block_ofs = extent_ofs;

      /* data */
      r = cb(base + total_read + block_ofs, extent_len, bl.c_str() + bl_ofs, arg);
      if (r < 0)
        return r;
      bl_ofs += extent_len;
      block_ofs += extent_len;
    }

    /* last hole */
    if (read_len - block_ofs) {
      r = cb(base + total_read + block_ofs, read_len - block_ofs, NULL, arg);
      if (r < 0)
        return r;
    }

    total_read += read_len;
    left -= read_len;
  }
  ret = total_read;
done:
  return ret;
}

static int simple_read_cb(uint64_t ofs, size_t len, const char *buf, void *arg)
{
  char *dest_buf = (char *)arg;
  if (buf)
    memcpy(dest_buf + ofs, buf, len);
  else
    memset(dest_buf + ofs, 0, len);

  return 0;
}


ssize_t read(ImageCtx *ictx, uint64_t ofs, size_t len, char *buf)
{
  return read_iterate(ictx, ofs, len, simple_read_cb, buf);
}

ssize_t write(ImageCtx *ictx, uint64_t off, size_t len, const char *buf)
{
  dout(20) << "write " << ictx << " off = " << off << " len = " << len << dendl;

  if (!len)
    return 0;

  int r = ictx_check(ictx);
  if (r < 0)
    return r;

  r = check_io(ictx, off, len);
  if (r < 0)
    return r;

  size_t total_write = 0;
  ictx->lock.Lock();
  uint64_t start_block = get_block_num(ictx->header, off);
  uint64_t end_block = get_block_num(ictx->header, off + len - 1);
  uint64_t block_size = get_block_size(ictx->header);
  ictx->lock.Unlock();
  uint64_t left = len;

  for (uint64_t i = start_block; i <= end_block; i++) {
    bufferlist bl;
    ictx->lock.Lock();
    string oid = get_block_oid(ictx->header, i);
    uint64_t block_ofs = get_block_ofs(ictx->header, off + total_write);
    ictx->lock.Unlock();
    uint64_t write_len = min(block_size - block_ofs, left);
    bl.append(buf + total_write, write_len);
    r = ictx->data_ctx.write(oid, bl, write_len, block_ofs);
    if (r < 0)
      return r;
    if ((uint64_t)r != write_len)
      return -EIO;
    total_write += write_len;
    left -= write_len;
  }
  return total_write;
}

void AioBlockCompletion::complete(ssize_t r)
{
  dout(10) << "AioBlockCompletion::complete()" << dendl;
  if ((r >= 0 || r == -ENOENT) && buf) { // this was a sparse_read operation
    map<uint64_t, uint64_t>::iterator iter;
    uint64_t bl_ofs = 0, buf_bl_pos = 0;
    dout(10) << "ofs=" << ofs << " len=" << len << dendl;
    for (iter = m.begin(); iter != m.end(); ++iter) {
      uint64_t extent_ofs = iter->first;
      size_t extent_len = iter->second;

      dout(10) << "extent_ofs=" << extent_ofs << " extent_len=" << extent_len << dendl;

      /* a hole? */
      if (extent_ofs - ofs) {
	dout(10) << "<1>zeroing " << buf_bl_pos << "~" << extent_ofs << dendl;
        dout(10) << "buf=" << (void *)(buf + buf_bl_pos) << "~" << (void *)(buf + extent_ofs - ofs - 1) << dendl;
        memset(buf + buf_bl_pos, 0, extent_ofs - ofs);
      }

      if (bl_ofs + extent_len > len) {
        r = -EIO;
	break;
      }
      buf_bl_pos += extent_ofs - ofs;

      /* data */
      dout(10) << "<2>copying " << buf_bl_pos << "~" << extent_len << " from ofs=" << bl_ofs << dendl;
      dout(10) << "buf=" << (void *)(buf + buf_bl_pos) << "~" << (void *)(buf + buf_bl_pos + extent_len -1) << dendl;
      memcpy(buf + buf_bl_pos, data_bl.c_str() + bl_ofs, extent_len);
      bl_ofs += extent_len;
      buf_bl_pos += extent_len;
    }

    /* last hole */
    if (len - buf_bl_pos) {
      dout(10) << "<3>zeroing " << buf_bl_pos << "~" << len - buf_bl_pos << dendl;
      dout(10) << "buf=" << (void *)(buf + buf_bl_pos) << "~" << (void *)(buf + len -1) << dendl;
      memset(buf + buf_bl_pos, 0, len - buf_bl_pos);
    }

    r = len;
  }
  completion->complete_block(this, r);
}

void AioCompletion::complete_block(AioBlockCompletion *block_completion, ssize_t r)
{
  dout(20) << "AioCompletion::complete_block() this=" << (void *)this << " complete_cb=" << (void *)complete_cb << dendl;
  lock.Lock();
  if (rval >= 0) {
    if (r < 0 && r != -EEXIST)
      rval = r;
    else if (r > 0)
      rval += r;
  }
  assert(pending_count);
  int count = --pending_count;
  if (!count) {
    complete();
  }
  put_unlock();
}

void rados_cb(rados_completion_t c, void *arg)
{
  dout(10) << "rados_cb" << dendl;
  AioBlockCompletion *block_completion = (AioBlockCompletion *)arg;
  block_completion->complete(rados_aio_get_return_value(c));
  delete block_completion;
}

int check_io(ImageCtx *ictx, uint64_t off, uint64_t len)
{
  ictx->lock.Lock();
  uint64_t image_size = ictx->header.image_size;
  ictx->lock.Unlock();

  if ((uint64_t)(off + len) > image_size)
    return -EINVAL;
  return 0;
}

int aio_write(ImageCtx *ictx, uint64_t off, size_t len, const char *buf,
			         AioCompletion *c)
{
  dout(20) << "aio_write " << ictx << " off = " << off << " len = " << len << dendl;

  if (!len)
    return 0;

  int r = ictx_check(ictx);
  if (r < 0)
    return r;

  size_t total_write = 0;
  ictx->lock.Lock();
  uint64_t start_block = get_block_num(ictx->header, off);
  uint64_t end_block = get_block_num(ictx->header, off + len - 1);
  uint64_t block_size = get_block_size(ictx->header);
  ictx->lock.Unlock();
  uint64_t left = len;

  r = check_io(ictx, off, len);
  if (r < 0)
    return r;

  c->get();
  for (uint64_t i = start_block; i <= end_block; i++) {
    bufferlist bl;
    ictx->lock.Lock();
    string oid = get_block_oid(ictx->header, i);
    uint64_t block_ofs = get_block_ofs(ictx->header, off + total_write);
    ictx->lock.Unlock();
    uint64_t write_len = min(block_size - block_ofs, left);
    bl.append(buf + total_write, write_len);
    AioBlockCompletion *block_completion = new AioBlockCompletion(c, off, len, NULL);
    c->add_block_completion(block_completion);
    librados::AioCompletion *rados_completion =
      Rados::aio_create_completion(block_completion, NULL, rados_cb);
    r = ictx->data_ctx.aio_write(oid, rados_completion, bl, write_len, block_ofs);
    rados_completion->release();
    if (r < 0)
      goto done;
    total_write += write_len;
    left -= write_len;
  }
  r = 0;
done:
  c->finish_adding_completions();
  c->put();
  /* FIXME: cleanup all the allocated stuff */
  return r;
}

void rados_aio_sparse_read_cb(rados_completion_t c, void *arg)
{
  dout(10) << "rados_aio_sparse_read_cb" << dendl;
  AioBlockCompletion *block_completion = (AioBlockCompletion *)arg;
  block_completion->complete(rados_aio_get_return_value(c));
  delete block_completion;
}

int aio_read(ImageCtx *ictx, uint64_t off, size_t len,
				char *buf,
                                AioCompletion *c)
{
  dout(20) << "aio_read " << ictx << " off = " << off << " len = " << len << dendl;

  int r = ictx_check(ictx);
  if (r < 0)
    return r;

  r = check_io(ictx, off, len);
  if (r < 0)
    return r;

  int64_t ret;
  int total_read = 0;
  ictx->lock.Lock();
  uint64_t start_block = get_block_num(ictx->header, off);
  uint64_t end_block = get_block_num(ictx->header, off + len);
  uint64_t block_size = get_block_size(ictx->header);
  ictx->lock.Unlock();
  uint64_t left = len;

  c->get();
  for (uint64_t i = start_block; i <= end_block; i++) {
    bufferlist bl;
    ictx->lock.Lock();
    string oid = get_block_oid(ictx->header, i);
    uint64_t block_ofs = get_block_ofs(ictx->header, off + total_read);
    ictx->lock.Unlock();
    uint64_t read_len = min(block_size - block_ofs, left);

    map<uint64_t,uint64_t> m;
    map<uint64_t,uint64_t>::iterator iter;

    AioBlockCompletion *block_completion = new AioBlockCompletion(c, block_ofs, read_len, buf + total_read);
    c->add_block_completion(block_completion);

    librados::AioCompletion *rados_completion =
      Rados::aio_create_completion(block_completion, rados_aio_sparse_read_cb, rados_cb);
    r = ictx->data_ctx.aio_sparse_read(oid, rados_completion,
				       &block_completion->m, &block_completion->data_bl,
				       read_len, block_ofs);
    rados_completion->release();
    if (r < 0 && r == -ENOENT)
      r = 0;
    if (r < 0) {
      ret = r;
      goto done;
    }
    total_read += read_len;
    left -= read_len;
  }
  ret = total_read;
done:
  c->finish_adding_completions();
  c->put();
  return ret;
}

/*
   RBD
*/
RBD::RBD()
{
}

RBD::~RBD()
{
}

void RBD::version(int *major, int *minor, int *extra)
{
  rbd_version(major, minor, extra);
}

int RBD::open(IoCtx& io_ctx, Image& image, const char *name)
{
  return open(io_ctx, image, name, NULL);
}

int RBD::open(IoCtx& io_ctx, Image& image, const char *name, const char *snapname)
{
  ImageCtx *ictx = new ImageCtx(name, io_ctx);
  if (!ictx)
    return -ENOMEM;

  int r = librbd::open_image(io_ctx, ictx, name, snapname);
  if (r < 0)
    return r;

  image.ctx = (image_ctx_t) ictx;
  return 0;
}

int RBD::create(IoCtx& io_ctx, const char *name, uint64_t size, int *order)
{
  int r = librbd::create(io_ctx, name, size, order);
  return r;
}

int RBD::remove(IoCtx& io_ctx, const char *name)
{
  int r = librbd::remove(io_ctx, name);
  return r;
}

int RBD::list(IoCtx& io_ctx, std::vector<std::string>& names)
{
  int r = librbd::list(io_ctx, names);
  return r;
}

int RBD::copy(IoCtx& src_io_ctx, const char *srcname, IoCtx& dest_io_ctx, const char *destname)
{
  int r = librbd::copy(src_io_ctx, srcname, dest_io_ctx, destname);
  return r;
}

int RBD::rename(IoCtx& src_io_ctx, const char *srcname, const char *destname)
{
  int r = librbd::rename(src_io_ctx, srcname, destname);
  return r;
}

RBD::AioCompletion::AioCompletion(void *cb_arg, callback_t complete_cb)
{
  librbd::AioCompletion *c = librbd::aio_create_completion(cb_arg, complete_cb);
  pc = (void *)c;
  c->rbd_comp = this;
}

int RBD::AioCompletion::wait_for_complete()
{
  librbd::AioCompletion *c = (librbd::AioCompletion *)pc;
  return c->wait_for_complete();
}

ssize_t RBD::AioCompletion::get_return_value()
{
  librbd::AioCompletion *c = (librbd::AioCompletion *)pc;
  return c->get_return_value();
}

void RBD::AioCompletion::release()
{
  librbd::AioCompletion *c = (librbd::AioCompletion *)pc;
  c->release();
  delete this;
}

/*
  Image
*/

Image::Image() : ctx(NULL)
{
}

Image::~Image()
{
  if (ctx) {
    ImageCtx *ictx = (ImageCtx *)ctx;
    close_image(ictx);
  }
}

int Image::resize(uint64_t size)
{
  ImageCtx *ictx = (ImageCtx *)ctx;
  int r = librbd::resize(ictx, size);
  return r;
}

int Image::stat(image_info_t& info, size_t infosize)
{
  ImageCtx *ictx = (ImageCtx *)ctx;
  int r = librbd::info(ictx, info, infosize);
  return r;
}


int Image::snap_create(const char *snap_name)
{
  ImageCtx *ictx = (ImageCtx *)ctx;
  int r = librbd::snap_create(ictx, snap_name);
  return r;
}

int Image::snap_remove(const char *snap_name)
{
  ImageCtx *ictx = (ImageCtx *)ctx;
  int r = librbd::snap_remove(ictx, snap_name);
  return r;
}

int Image::snap_rollback(const char *snap_name)
{
  ImageCtx *ictx = (ImageCtx *)ctx;
  int r = librbd::snap_rollback(ictx, snap_name);
  return r;
}

int Image::snap_list(std::vector<librbd::snap_info_t>& snaps)
{
  ImageCtx *ictx = (ImageCtx *)ctx;
  return librbd::snap_list(ictx, snaps);
}

int Image::snap_set(const char *snap_name)
{
  ImageCtx *ictx = (ImageCtx *)ctx;
  return librbd::snap_set(ictx, snap_name);
}

ssize_t Image::read(uint64_t ofs, size_t len, bufferlist& bl)
{
  ImageCtx *ictx = (ImageCtx *)ctx;
  bufferptr ptr(len);
  bl.push_back(ptr);
  return librbd::read(ictx, ofs, len, bl.c_str());
}

int64_t Image::read_iterate(uint64_t ofs, size_t len,
			    int (*cb)(uint64_t, size_t, const char *, void *), void *arg)
{
  ImageCtx *ictx = (ImageCtx *)ctx;
  return librbd::read_iterate(ictx, ofs, len, cb, arg);
}

ssize_t Image::write(uint64_t ofs, size_t len, bufferlist& bl)
{
  ImageCtx *ictx = (ImageCtx *)ctx;
  if (bl.length() < len)
    return -EINVAL;
  return librbd::write(ictx, ofs, len, bl.c_str());
}

int Image::aio_write(uint64_t off, size_t len, bufferlist& bl, RBD::AioCompletion *c)
{
  ImageCtx *ictx = (ImageCtx *)ctx;
  if (bl.length() < len)
    return -EINVAL;
  return librbd::aio_write(ictx, off, len, bl.c_str(), (librbd::AioCompletion *)c->pc);
}

int Image::aio_read(uint64_t off, size_t len, bufferlist& bl, RBD::AioCompletion *c)
{
  ImageCtx *ictx = (ImageCtx *)ctx;
  bufferptr ptr(len);
  bl.push_back(ptr);
  dout(10) << "Image::aio_read() buf=" << (void *)bl.c_str() << "~" << (void *)(bl.c_str() + len - 1) << dendl;
  return librbd::aio_read(ictx, off, len, bl.c_str(), (librbd::AioCompletion *)c->pc);
}

} // namespace librbd

extern "C" void rbd_version(int *major, int *minor, int *extra)
{
  if (major)
    *major = LIBRBD_VER_MAJOR;
  if (minor)
    *minor = LIBRBD_VER_MINOR;
  if (extra)
    *extra = LIBRBD_VER_EXTRA;
}

/* images */
extern "C" int rbd_list(rados_ioctx_t p, char *names, size_t *size)
{
  librados::IoCtx io_ctx;
  librados::IoCtx::from_rados_ioctx_t(p, io_ctx);
  std::vector<std::string> cpp_names;
  int r = librbd::list(io_ctx, cpp_names);
  if (r == -ENOENT)
    return 0;

  if (r < 0)
    return r;

  size_t expected_size = 0;

  for (size_t i = 0; i < cpp_names.size(); i++) {
    expected_size += cpp_names[i].size() + 1;
  }
  if (*size < expected_size) {
    *size = expected_size;
    return -ERANGE;
  }

  for (int i = 0; i < (int)cpp_names.size(); i++) {
    strcpy(names, cpp_names[i].c_str());
    names += strlen(names) + 1;
  }
  return (int)cpp_names.size();
}

extern "C" int rbd_create(rados_ioctx_t p, const char *name, uint64_t size, int *order)
{
  librados::IoCtx io_ctx;
  librados::IoCtx::from_rados_ioctx_t(p, io_ctx);
  return librbd::create(io_ctx, name, size, order);
}

extern "C" int rbd_remove(rados_ioctx_t p, const char *name)
{
  librados::IoCtx io_ctx;
  librados::IoCtx::from_rados_ioctx_t(p, io_ctx);
  return librbd::remove(io_ctx, name);
}

extern "C" int rbd_copy(rados_ioctx_t src_p, const char *srcname, rados_ioctx_t dest_p, const char *destname)
{
  librados::IoCtx src_io_ctx, dest_io_ctx;
  librados::IoCtx::from_rados_ioctx_t(src_p, src_io_ctx);
  librados::IoCtx::from_rados_ioctx_t(dest_p, dest_io_ctx);
  return librbd::copy(src_io_ctx, srcname, dest_io_ctx, destname);
}

extern "C" int rbd_rename(rados_ioctx_t src_p, const char *srcname, const char *destname)
{
  librados::IoCtx src_io_ctx;
  librados::IoCtx::from_rados_ioctx_t(src_p, src_io_ctx);
  return librbd::rename(src_io_ctx, srcname, destname);
}

extern "C" int rbd_open(rados_ioctx_t p, const char *name, rbd_image_t *image, const char *snap_name)
{
  librados::IoCtx io_ctx;
  librados::IoCtx::from_rados_ioctx_t(p, io_ctx);
  librbd::ImageCtx *ictx = new librbd::ImageCtx(name, io_ctx);
  if (!ictx)
    return -ENOMEM;
  int r = librbd::open_image(io_ctx, ictx, name, snap_name);
  *image = (rbd_image_t)ictx;
  return r;
}

extern "C" int rbd_close(rbd_image_t image)
{
  librbd::ImageCtx *ctx = (librbd::ImageCtx *)image;
  librbd::close_image(ctx);
  return 0; 
}

extern "C" int rbd_resize(rbd_image_t image, uint64_t size)
{
  librbd::ImageCtx *ictx = (librbd::ImageCtx *)image;
  return librbd::resize(ictx, size);
}

extern "C" int rbd_stat(rbd_image_t image, rbd_image_info_t *info, size_t infosize)
{
  librbd::ImageCtx *ictx = (librbd::ImageCtx *)image;
  return librbd::info(ictx, *info, infosize);
}

/* snapshots */
extern "C" int rbd_snap_create(rbd_image_t image, const char *snap_name)
{
  librbd::ImageCtx *ictx = (librbd::ImageCtx *)image;
  return librbd::snap_create(ictx, snap_name);
}

extern "C" int rbd_snap_remove(rbd_image_t image, const char *snap_name)
{
  librbd::ImageCtx *ictx = (librbd::ImageCtx *)image;
  return librbd::snap_remove(ictx, snap_name);
}

extern "C" int rbd_snap_rollback(rbd_image_t image, const char *snap_name)
{
  librbd::ImageCtx *ictx = (librbd::ImageCtx *)image;
  return librbd::snap_rollback(ictx, snap_name);
}

extern "C" int rbd_snap_list(rbd_image_t image, rbd_snap_info_t *snaps, int *max_snaps)
{
  std::vector<librbd::snap_info_t> cpp_snaps;
  librbd::ImageCtx *ictx = (librbd::ImageCtx *)image;
  int r = librbd::snap_list(ictx, cpp_snaps);
  if (r == -ENOENT)
    return 0;
  if (r < 0)
    return r;
  if (!max_snaps)
    return -EINVAL;
  if (*max_snaps < (int)cpp_snaps.size() + 1) {
    *max_snaps = (int)cpp_snaps.size() + 1;
    return -ERANGE;
  }

  int i;

  for (i = 0; i < (int)cpp_snaps.size(); i++) {
    snaps[i].id = cpp_snaps[i].id;
    snaps[i].size = cpp_snaps[i].size;
    snaps[i].name = strdup(cpp_snaps[i].name.c_str());
    if (!snaps[i].name) {
      for (int j = 0; j < i; j++)
	free((void *)snaps[j].name);
      return -ENOMEM;
    }
  }
  snaps[i].id = 0;
  snaps[i].size = 0;
  snaps[i].name = NULL;

  return (int)cpp_snaps.size();
}

extern "C" void rbd_snap_list_end(rbd_snap_info_t *snaps)
{
  while (snaps->name) {
    free((void *)snaps->name);
    snaps++;
  }
}

extern "C" int rbd_snap_set(rbd_image_t image, const char *snapname)
{
  librbd::ImageCtx *ictx = (librbd::ImageCtx *)image;
  return librbd::snap_set(ictx, snapname);
}

/* I/O */
extern "C" ssize_t rbd_read(rbd_image_t image, uint64_t ofs, size_t len, char *buf)
{
  librbd::ImageCtx *ictx = (librbd::ImageCtx *)image;
  return librbd::read(ictx, ofs, len, buf);
}

extern "C" int64_t rbd_read_iterate(rbd_image_t image, uint64_t ofs, size_t len,
				    int (*cb)(uint64_t, size_t, const char *, void *), void *arg)
{
  librbd::ImageCtx *ictx = (librbd::ImageCtx *)image;
  return librbd::read_iterate(ictx, ofs, len, cb, arg);
}

extern "C" ssize_t rbd_write(rbd_image_t image, uint64_t ofs, size_t len, const char *buf)
{
  librbd::ImageCtx *ictx = (librbd::ImageCtx *)image;
  return librbd::write(ictx, ofs, len, buf);
}

extern "C" int rbd_aio_create_completion(void *cb_arg, rbd_callback_t complete_cb, rbd_completion_t *c)
{
  librbd::RBD::AioCompletion *rbd_comp = new librbd::RBD::AioCompletion(cb_arg, complete_cb);
  *c = (rbd_completion_t) rbd_comp;
  return 0;
}

extern "C" int rbd_aio_write(rbd_image_t image, uint64_t off, size_t len, const char *buf, rbd_completion_t c)
{
  librbd::ImageCtx *ictx = (librbd::ImageCtx *)image;
  librbd::RBD::AioCompletion *comp = (librbd::RBD::AioCompletion *)c;
  return librbd::aio_write(ictx, off, len, buf, (librbd::AioCompletion *)comp->pc);
}

extern "C" int rbd_aio_read(rbd_image_t image, uint64_t off, size_t len, char *buf, rbd_completion_t c)
{
  librbd::ImageCtx *ictx = (librbd::ImageCtx *)image;
  librbd::RBD::AioCompletion *comp = (librbd::RBD::AioCompletion *)c;
  return librbd::aio_read(ictx, off, len, buf, (librbd::AioCompletion *)comp->pc);
}

extern "C" int rbd_aio_wait_for_complete(rbd_completion_t c)
{
  librbd::RBD::AioCompletion *comp = (librbd::RBD::AioCompletion *)c;
  return comp->wait_for_complete();
}

extern "C" ssize_t rbd_aio_get_return_value(rbd_completion_t c)
{
  librbd::RBD::AioCompletion *comp = (librbd::RBD::AioCompletion *)c;
  return comp->get_return_value();
}

extern "C" void rbd_aio_release(rbd_completion_t c)
{
  librbd::RBD::AioCompletion *comp = (librbd::RBD::AioCompletion *)c;
  comp->release();
}<|MERGE_RESOLUTION|>--- conflicted
+++ resolved
@@ -1123,16 +1123,10 @@
   int64_t ret;
   int64_t total_read = 0;
   ictx->lock.Lock();
-<<<<<<< HEAD
   uint64_t start_block = get_block_num(ictx->header, off);
   uint64_t end_block = get_block_num(ictx->header, off + len);
   uint64_t block_size = get_block_size(ictx->header);
-=======
-  uint64_t start_block = get_block_num(&ictx->header, off);
-  uint64_t end_block = get_block_num(&ictx->header, off + len);
-  uint64_t block_size = get_block_size(&ictx->header);
-  uint64_t base = off - get_block_ofs(&ictx->header, off);
->>>>>>> e2144205
+  uint64_t base = off - get_block_ofs(ictx->header, off);
   ictx->lock.Unlock();
   uint64_t left = len;
 
